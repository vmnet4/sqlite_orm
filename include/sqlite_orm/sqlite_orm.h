
#ifndef sqlite_orm_h
#define sqlite_orm_h

#include <string>
#include <tuple>
#include <type_traits>
#include <sqlite3.h>
#include <stdexcept>
#include <vector>   //  std::vector
#include <sstream>  //  std::stringstream
#include <algorithm>    //  std::find
#include <memory>   //  std::shared_ptr, std::unique_ptr
#include <typeinfo>
#include <regex>
#include <map>
#include <cctype>
#include <initializer_list>
#include <set>  //  std::set
#include <functional>   //  std::function
#include <ostream>  //  std::ostream

namespace sqlite_orm {
    
    typedef sqlite_int64 int64;
    typedef sqlite_uint64 uint64;
    
    //  got from here http://stackoverflow.com/questions/25958259/how-do-i-find-out-if-a-tuple-contains-a-type
    namespace tuple_helper {
        
        template <typename T, typename Tuple>
        struct has_type;
        
        template <typename T>
        struct has_type<T, std::tuple<>> : std::false_type {};
        
        template <typename T, typename U, typename... Ts>
        struct has_type<T, std::tuple<U, Ts...>> : has_type<T, std::tuple<Ts...>> {};
        
        template <typename T, typename... Ts>
        struct has_type<T, std::tuple<T, Ts...>> : std::true_type {};
        
        template <typename T, typename Tuple>
        using tuple_contains_type = typename has_type<T, Tuple>::type;
        
        template<size_t N, class ...Args>
        struct iterator {
            
            template<class L>
            void operator()(std::tuple<Args...> &t, L l) {
                l(std::get<N>(t));
                iterator<N - 1, Args...>()(t, l);
            }
        };
        
        template<class ...Args>
        struct iterator<0, Args...>{
            template<class L>
            void operator()(std::tuple<Args...> &t, L l) {
                l(std::get<0>(t));
            }
        };
        
        template<size_t N>
        struct iterator<N> {
            
            template<class L>
            void operator()(std::tuple<> &, L) {
                //..
            }
        };
    }
    
    namespace constraints {
        
        struct autoincrement_t {};
        
        struct primary_key_t {};
        
        struct unique_t {};
        
        template<class T>
        struct default_t {
            typedef T value_type;
            
            value_type value;
        };
    }
    
    inline constraints::unique_t unique() {
        return {};
    }
    
    inline constraints::autoincrement_t autoincrement() {
        return {};
    }
    
    inline constraints::primary_key_t primary_key() {
        return {};
    }
    
    template<class T>
    constraints::default_t<T> default_value(T t) {
        return {t};
    }
    
    enum class sqlite_type {
        INTEGER,
        TEXT,
        BLOB,
        REAL,
//        NUMERIC,      //  numeric and real are the same for c++
    };
    
    /**
     *  @param str case doesn't matter - it is uppercased before comparing.
     */
    inline std::shared_ptr<sqlite_type> to_sqlite_type(const std::string &str) {
        auto asciiStringToUpper = [](std::string &s){
            std::transform(s.begin(),
                           s.end(),
                           s.begin(),
                           [](char c){
                               return std::toupper(c);
                           });
        };
        auto upperStr = str;
        asciiStringToUpper(upperStr);
        
        static std::map<sqlite_type, std::vector<std::regex>> typeMap = {
            { sqlite_type::INTEGER, {
                std::regex("INT"),
                std::regex("INT.*"),
//                std::regex("INTEGER"),
                std::regex("TINYINT"),
                std::regex("SMALLINT"),
                std::regex("MEDIUMINT"),
                std::regex("BIGINT"),
                std::regex("UNSIGNED BIG INT"),
                std::regex("INT2"),
                std::regex("INT8"),
            } }, { sqlite_type::TEXT, {
                std::regex("CHARACTER\\([[:digit:]]+\\)"),
                std::regex("VARCHAR\\([[:digit:]]+\\)"),
                std::regex("VARYING CHARACTER\\([[:digit:]]+\\)"),
                std::regex("NCHAR\\([[:digit:]]+\\)"),
                std::regex("NATIVE CHARACTER\\([[:digit:]]+\\)"),
                std::regex("NVARCHAR\\([[:digit:]]+\\)"),
                std::regex("CLOB"),
                std::regex("TEXT"),
            } }, { sqlite_type::BLOB, {
                std::regex("BLOB"),
            } }, { sqlite_type::REAL, {
                std::regex("REAL"),
                std::regex("DOUBLE"),
                std::regex("DOUBLE PRECISION"),
                std::regex("FLOAT"),
                std::regex("NUMERIC"),
                std::regex("DECIMAL\\([[:digit:]]+,[[:digit:]]+\\)"),
                std::regex("BOOLEAN"),
                std::regex("DATE"),
                std::regex("DATETIME"),
            } },
        };
        for(auto &p : typeMap) {
            for(auto &r : p.second) {
                if(std::regex_match(upperStr, r)){
                    return std::make_shared<sqlite_type>(p.first);
                }
            }
        }
        
        return {};
    }
    
    /**
     *  This is class that tells `sqlite_orm` that type is nullable. Nullable types
     *  are mapped to sqlite database as `NULL` and not-nullable are mapped as `NOT NULL`.
     *  Default nullability status for all types is `NOT NULL`. So if you want to map
     *  custom type as `NULL` (for example: boost::optional) you have to create a specialiation
     *  of type_is_nullable for your type and derive from `std::true_type`.
     */
    template<class T>
    struct type_is_nullable : public std::false_type {
        bool operator()(const T &) const {
            return true;
        }
    };
    
    /**
     *  This is a specialization for std::shared_ptr. std::shared_ptr is nullable in sqlite_orm.
     */
    template<class T>
    struct type_is_nullable<std::shared_ptr<T>> : public std::true_type {
        bool operator()(const std::shared_ptr<T> &t) const {
            return static_cast<bool>(t);
        }
    };
    
    /**
     *  This is a specialization for std::unique_ptr. std::unique_ptr is nullable too.
     */
    template<class T>
    struct type_is_nullable<std::unique_ptr<T>> : public std::true_type {
        bool operator()(const std::unique_ptr<T> &t) const {
            return static_cast<bool>(t);
        }
    };
    
    /**
     *  This class accepts c++ type and transfers it to sqlite name (int -> INTEGER, std::string -> TEXT)
     */
    template<class T>
    struct type_printer;
    
    struct integer_printer {
        inline const std::string& print() {
            static const std::string res = "INTEGER";
            return res;
        }
    };
    
    struct text_printer {
        inline const std::string& print() {
            static const std::string res = "TEXT";
            return res;
        }
    };
    
    struct real_printer {
        inline const std::string& print() {
            static const std::string res = "REAL";
            return res;
        }
    };
    
    struct blob_printer {
        inline const std::string& print() {
            static const std::string res = "BLOB";
            return res;
        }
    };

	//Note unsigned/signed char and simple char used for storing integer values, not char values.
    template<>
    struct type_printer<unsigned char> : public integer_printer {};
    
    template<>
    struct type_printer<signed char> : public integer_printer {};

    template<>
    struct type_printer<char> : public integer_printer {};

    template<>
    struct type_printer<unsigned short int> : public integer_printer {};

    template<>
    struct type_printer<short> : public integer_printer {};
    
    template<>
    struct type_printer<unsigned int> : public integer_printer {};
    
    template<>
    struct type_printer<int> : public integer_printer {};
    
    template<>
    struct type_printer<unsigned long> : public integer_printer {};
    
    template<>
    struct type_printer<long> : public integer_printer {};
    
    template<>
    struct type_printer<unsigned long long> : public integer_printer {};
    
    template<>
    struct type_printer<long long> : public integer_printer {};
    
    template<>
    struct type_printer<bool> : public integer_printer {};
    
    template<>
    struct type_printer<std::string> : public text_printer {};
    
    template<>
    struct type_printer<const char*> : public text_printer {};
    
    template<>
    struct type_printer<double> : public real_printer {};
    
    template<class T>
    struct type_printer<std::shared_ptr<T>> : public type_printer<T> {};
    
    template<class T>
    struct type_printer<std::unique_ptr<T>> : public type_printer<T> {};
    
    template<>
    struct type_printer<std::vector<char>> : public blob_printer {};
    
    namespace internal {
        
        /**
         *  This class is used in tuple interation to know whether tuple constains `default_value_t`
         *  constraint class and what it's value if it is
         */
        struct default_value_extractor {
            
            template<class A>
            std::shared_ptr<std::string> operator() (const A &) {
                return {};
            }
            
            template<class T>
            std::shared_ptr<std::string> operator() (const constraints::default_t<T> &t) {
                std::stringstream ss;
                auto needQuotes = std::is_base_of<text_printer, type_printer<T>>::value;
                if(needQuotes){
                    ss << "'";
                }
                ss << t.value;
                if(needQuotes){
                    ss << "'";
                }
                return std::make_shared<std::string>(ss.str());
            }
        };
        
        /**
         *  Result of concatenation || operator
         */
        template<class L, class R>
        struct conc_t {
            L l;
            R r;
        };
        
        /**
         *  This class stores single column info. column_t is a pair of [column_name:member_pointer] mapped to a storage
         *  O is a mapped class, e.g. User
         *  T is a mapped class'es field type, e.g. &User::name
         *  Op... is a constraints pack, e.g. primary_key_t, autoincrement_t
         */
        template<class O, class T, class ...Op>
        struct column_t {
            typedef O object_type;
            typedef T field_type;
            typedef std::tuple<Op...> constraints_type;
            typedef field_type object_type::*member_pointer_t;
            
            /**
             *  Column name. Specified during construction in `make_column`.
             */
            const std::string name;
            
            /**
             *  Member pointer used to read/write member
             */
            field_type object_type::*member_pointer;
            
            /**
             *  Constraints tuple
             */
            constraints_type constraints;
            
            bool not_null() const {
                return !type_is_nullable<field_type>::value;
            }
            
            template<class Opt>
            constexpr bool has() const {
                return tuple_helper::tuple_contains_type<Opt, constraints_type>::value;
            }
            
            template<class O1, class O2, class ...Opts>
            constexpr bool has_every() const  {
                if(has<O1>() && has<O2>()) {
                    return true;
                }else{
                    return has_every<Opts...>();
                }
            }
            
            template<class O1>
            constexpr bool has_every() const {
                return has<O1>();
            }
            
            std::shared_ptr<std::string> default_value() {
                std::shared_ptr<std::string> res;
                tuple_helper::iterator<std::tuple_size<constraints_type>::value - 1, Op...>()(constraints, [&](auto &v){
                    auto dft = internal::default_value_extractor()(v);
                    if(dft){
                        res = dft;
                    }
                });
                return res;
            }
        };
    }
    
    template<class L, class R>
    internal::conc_t<L, R> conc(L l, R r) {
        return {l, r};
    }
    
    /**
     *  Is used to print members mapped to objects in storage_t::dump member function.
     */
    template<class T>
    struct field_printer {
        std::string operator()(const T &t) const {
            std::stringstream stream;
            stream << t;
            return stream.str();
        }
    };

    //upgrade to integer is required when using unsigned char(uint8_t)
    template<>
    struct field_printer<unsigned char> {
        std::string operator()(const unsigned char &t) const {
            std::stringstream stream;
            stream << +t;
            return stream.str();
        }
    };

    //upgrade to integer is required when using signed char(int8_t)
    template<>
    struct field_printer<signed char> {
        std::string operator()(const signed char &t) const {
            std::stringstream stream;
            stream << +t;
            return stream.str();
        }
    };
    
    //  char is neigher signer char nor unsigned char so it has its own specialization
    template<>
    struct field_printer<char> {
        std::string operator()(const char &t) const {
            std::stringstream stream;
            stream << +t;
            return stream.str();
        }
    };
    
    template<>
    struct field_printer<std::string> {
        std::string operator()(const std::string &t) const {
            return t;
        }
    };
    
    template<>
    struct field_printer<std::vector<char>> {
        std::string operator()(const std::vector<char> &t) const {
//            return t;
            std::stringstream ss;
            ss << std::hex;
            for(auto c : t) {
                ss << c;
            }
            return ss.str();
        }
    };
    
    template<>
    struct field_printer<std::nullptr_t> {
        std::string operator()(const std::nullptr_t &) const {
            return "null";
        }
    };
    
    template<class T>
    struct field_printer<std::shared_ptr<T>> {
        std::string operator()(const std::shared_ptr<T> &t) const {
            if(t){
                return field_printer<T>()(*t);
            }else{
                return field_printer<std::nullptr_t>()(nullptr);
            }
        }
    };
    
    template<class T>
    struct field_printer<std::unique_ptr<T>> {
        std::string operator()(const std::unique_ptr<T> &t) const {
            if(t){
                return field_printer<T>()(*t);
            }else{
                return field_printer<std::nullptr_t>()(nullptr);
            }
        }
    };
    
    /**
     *  Column builder function. You should use it to create columns and not constructor.
     */
    template<class O, class T, class ...Op>
    internal::column_t<O, T, Op...> make_column(const std::string &name, T O::*m, Op ...constraints){
        return {name, m, std::make_tuple(constraints...)};
    }
    
    namespace conditions {
        
        struct limit_t {
            int lim;
            bool has_offset = false;
            bool offset_is_implicit = false;
            int off = 0;
            
            operator std::string () const {
                return "LIMIT";
            }
        };
        
        struct offset_t {
            int off;
        };
        
        struct condition_t {};
        
        template<class C>
        struct negated_condition_t : public condition_t {
            C c;
            
            negated_condition_t(){}
            
            negated_condition_t(C c_):c(c_){}
            
            operator std::string () const {
                return "NOT";
            }
        };
        
        template<class L, class R>
        struct and_condition_t : public condition_t {
            L l;
            R r;
            
            and_condition_t(){}
            
            and_condition_t(L l_, R r_):l(l_),r(r_){}
            
            operator std::string () const {
                return "AND";
            }
        };
        
        template<class L, class R>
        struct or_condition_t : public condition_t {
            L l;
            R r;
            
            or_condition_t(){}
            
            or_condition_t(L l_, R r_):l(l_),r(r_){}
            
            operator std::string () const {
                return "OR";
            }
        };
        
        template<class L, class R>
        struct binary_condition : public condition_t {
            L l;
            R r;
            
            binary_condition(){}
            
            binary_condition(L l_, R r_):l(l_),r(r_){}
        };
        
        template<class L, class R>
        struct is_equal_t : public binary_condition<L, R> {
            
            using binary_condition<L, R>::binary_condition;
            
            operator std::string () const {
                return "=";
            }
            
            negated_condition_t<is_equal_t<L, R>> operator!() const {
                return {*this};
            }
            
        };
        
        template<class L, class R>
        struct is_not_equal_t : public binary_condition<L, R> {
            
            using binary_condition<L, R>::binary_condition;
            
            operator std::string () const {
                return "!=";
            }
            
            negated_condition_t<is_not_equal_t<L, R>> operator!() const {
                return {*this};
            }
        };
        
        template<class L, class R>
        struct greater_than_t : public binary_condition<L, R> {
            
            using binary_condition<L, R>::binary_condition;
            
            operator std::string () const {
                return ">";
            }
            
            negated_condition_t<greater_than_t<L, R>> operator!() const {
                return {*this};
            }
        };
        
        template<class L, class R>
        struct greater_or_equal_t : public binary_condition<L, R> {
            
            using binary_condition<L, R>::binary_condition;
            
            operator std::string () const {
                return ">=";
            }
            
            negated_condition_t<greater_or_equal_t<L, R>> operator!() const {
                return {*this};
            }
        };
        
        template<class L, class R>
        struct lesser_than_t : public binary_condition<L, R> {
            
            using binary_condition<L, R>::binary_condition;
            
            operator std::string () const {
                return "<";
            }
            
            negated_condition_t<lesser_than_t<L, R>> operator!() const {
                return {*this};
            }
        };
        
        template<class L, class R>
        struct lesser_or_equal_t : public binary_condition<L, R> {
            
            using binary_condition<L, R>::binary_condition;
            
            operator std::string () const {
                return "<=";
            }
            
            negated_condition_t<lesser_or_equal_t<L, R>> operator!() const {
                return {*this};
            }
        };
        
        template<class L, class E>
        struct in_t {
            L l;    //  left expression..
            std::vector<E> values;       //  values..
            
            negated_condition_t<in_t<L, E>> operator!() const {
                return {*this};
            }
            
            operator std::string () const {
                return "IN";
            }
        };
        
        template<class T>
        struct is_null_t {
            T t;
            
            negated_condition_t<is_null_t<T>> operator!() const {
                return {*this};
            }
            
            operator std::string () const {
                return "IS NULL";
            }
        };
        
        template<class T>
        struct is_not_null_t {
            T t;
            
            negated_condition_t<is_not_null_t<T>> operator!() const {
                return {*this};
            }
            
            operator std::string () const {
                return "IS NOT NULL";
            }
        };
        
        template<class C>
        struct where_t {
            C c;
            
            operator std::string() const {
                return "WHERE";
            }
        };
        
        template<class O>
        struct order_by_t {
            O o;
            int ascDesc = 0;   //  1 - asc, -1 - desc
            
            operator std::string() const {
                return "ORDER BY";
            }
            
            order_by_t<O> asc() {
                auto res = *this;
                res.ascDesc = 1;
                return res;
            }
            
            order_by_t<O> desc() {
                auto res = *this;
                res.ascDesc = -1;
                return res;
            }
        };
        
        template<class ...Args>
        struct group_by_t {
            std::tuple<Args...> args;
            
            operator std::string() const {
                return "GROUP BY";
            }
        };
        
        template<class A, class T>
        struct between_t {
            A expr;
            T b1;
            T b2;
            
            operator std::string() const {
                return "BETWEEN";
            }
        };
        
        template<class A, class T>
        struct like_t {
            A a;
            T t;
            
            operator std::string() const {
                return "LIKE";
            }
        };
        
        template<class T>
        struct cross_join_t {
            typedef T type;
            
            operator std::string() const {
                return "CROSS JOIN";
            }
        };
        
        template<class T, class O>
        struct left_join_t {
            typedef T type;
            typedef O on_type;
            
            on_type constraint;
            
            operator std::string() const {
                return "LEFT JOIN";
            }
        };
        
        template<class T, class O>
        struct join_t {
            
            typedef T type;
            typedef O on_type;
            
            on_type constraint;
            
            operator std::string() const {
                return "JOIN";
            }
        };
        
        template<class T, class O>
        struct left_outer_join_t {
            typedef T type;
            typedef O on_type;
            
            on_type constraint;
            
            operator std::string() const {
                return "LEFT OUTER JOIN";
            }
        };
        
        template<class T>
        struct on_t {
            T t;
            
            operator std::string() const {
                return "ON";
            }
        };
        
        template<class F, class O>
        struct using_t {
            F O::*column;
            
            operator std::string() const {
                return "USING";
            }
        };
        
        template<class T, class O>
        struct inner_join_t {
            typedef T type;
            typedef O on_type;
            
            on_type constraint;
            
            operator std::string() const {
                return "INNER JOIN";
            }
        };
        
    }
    
    namespace internal {
        
        template<class ...Args>
        struct join_iterator {
            
            template<class L>
            void operator()(L) {
                //..
            }
        };
        
        template<>
        struct join_iterator<> {
            
            template<class L>
            void operator()(L) {
                //..
            }
        };
        
        template<class H, class ...Tail>
        struct join_iterator<H, Tail...> : public join_iterator<Tail...>{
            H h;
            
            typedef join_iterator<Tail...> super;
            
            template<class L>
            void operator()(L l) {
                this->super::operator()(l);
            }
            
        };
        
        template<class T, class ...Tail>
        struct join_iterator<conditions::cross_join_t<T>, Tail...> : public join_iterator<Tail...>{
            conditions::cross_join_t<T> h;
            
            typedef join_iterator<Tail...> super;
            
            template<class L>
            void operator()(L l) {
                l(h);
                this->super::operator()(l);
            }
        };
        
        template<class T, class O, class ...Tail>
        struct join_iterator<conditions::left_join_t<T, O>, Tail...> : public join_iterator<Tail...> {
            conditions::left_join_t<T, O> h;
            
            typedef join_iterator<Tail...> super;
            
            template<class L>
            void operator()(L l) {
                l(h);
                this->super::operator()(l);
            }
        };
        
        template<class T, class O, class ...Tail>
        struct join_iterator<conditions::join_t<T, O>, Tail...> : public join_iterator<Tail...> {
            conditions::join_t<T, O> h;
            
            typedef join_iterator<Tail...> super;
            
            template<class L>
            void operator()(L l) {
                l(h);
                this->super::operator()(l);
            }
        };
        
        template<class T, class O, class ...Tail>
        struct join_iterator<conditions::left_outer_join_t<T, O>, Tail...> : public join_iterator<Tail...> {
            conditions::left_outer_join_t<T, O> h;
            
            typedef join_iterator<Tail...> super;
            
            template<class L>
            void operator()(L l) {
                l(h);
                this->super::operator()(l);
            }
        };
        
        template<class T, class O, class ...Tail>
        struct join_iterator<conditions::inner_join_t<T, O>, Tail...> : public join_iterator<Tail...> {
            conditions::inner_join_t<T, O> h;
            
            typedef join_iterator<Tail...> super;
            
            template<class L>
            void operator()(L l) {
                l(h);
                this->super::operator()(l);
            }
        };
    }
    
    template<class F, class O>
    conditions::using_t<F, O> using_(F O::*p) {
        return {p};
    }
    
    template<class T>
    conditions::on_t<T> on(T t) {
        return {t};
    }
    
    template<class T>
    conditions::cross_join_t<T> cross_join() {
        return {};
    }
    
    template<class T, class O>
    conditions::left_join_t<T, O> left_join(O o) {
        return {o};
    }
    
    template<class T, class O>
    conditions::join_t<T, O> join(O o) {
        return {o};
    }
    
    template<class T, class O>
    conditions::left_outer_join_t<T, O> left_outer_join(O o) {
        return {o};
    }
    
    template<class T, class O>
    conditions::inner_join_t<T, O> inner_join(O o) {
        return {o};
    }
    
    inline conditions::offset_t offset(int off) {
        return {off};
    }
    
    inline conditions::limit_t limit(int lim) {
        return {lim};
    }
    
    inline conditions::limit_t limit(int off, int lim) {
        return {lim, true, true, off};
    }
    
    inline conditions::limit_t limit(int lim, conditions::offset_t offt) {
        return {lim, true, false, offt.off };
    }
    
    template<
        class L,
        class R,
        typename = typename std::enable_if<std::is_base_of<conditions::condition_t, L>::value && std::is_base_of<conditions::condition_t, R>::value>::type
    >
    conditions::and_condition_t<L, R> operator &&(const L &l, const R &r) {
        return {l, r};
    }
    
    template<
        class L,
        class R,
        typename = typename std::enable_if<std::is_base_of<conditions::condition_t, L>::value && std::is_base_of<conditions::condition_t, R>::value>::type
    >
    conditions::or_condition_t<L, R> operator ||(const L &l, const R &r) {
        return {l, r};
    }
    
    template<class T>
    conditions::is_not_null_t<T> is_not_null(T t) {
        return {t};
    }
    
    template<class T>
    conditions::is_null_t<T> is_null(T t) {
        return {t};
    }
    
    template<class L, class E>
    conditions::in_t<L, E> in(L l, std::vector<E> values) {
        return {std::move(l), std::move(values)};
    }
    
    template<class L, class E>
    conditions::in_t<L, E> in(L l, std::initializer_list<E> values) {
        return {std::move(l), std::move(values)};
    }
    
    template<class L, class R>
    conditions::is_equal_t<L, R> is_equal(L l, R r) {
        return {l, r};
    }
    
    template<class L, class R>
    conditions::is_equal_t<L, R> eq(L l, R r) {
        return {l, r};
    }
    
    template<class L, class R>
    conditions::is_not_equal_t<L, R> is_not_equal(L l, R r) {
        return {l, r};
    }
    
    template<class L, class R>
    conditions::is_not_equal_t<L, R> ne(L l, R r) {
        return {l, r};
    }
    
    template<class L, class R>
    conditions::greater_than_t<L, R> greater_than(L l, R r) {
        return {l, r};
    }
    
    template<class L, class R>
    conditions::greater_than_t<L, R> gt(L l, R r) {
        return {l, r};
    }
    
    template<class L, class R>
    conditions::greater_or_equal_t<L, R> greater_or_equal(L l, R r) {
        return {l, r};
    }
    
    template<class L, class R>
    conditions::greater_or_equal_t<L, R> ge(L l, R r) {
        return {l, r};
    }
    
    template<class L, class R>
    conditions::lesser_than_t<L, R> lesser_than(L l, R r) {
        return {l, r};
    }
    
    template<class L, class R>
    conditions::lesser_than_t<L, R> lt(L l, R r) {
        return {l, r};
    }
    
    template<class L, class R>
    conditions::lesser_or_equal_t<L, R> lesser_or_equal(L l, R r) {
        return {l, r};
    }
    
    template<class L, class R>
    conditions::lesser_or_equal_t<L, R> le(L l, R r) {
        return {l, r};
    }
    
    template<class C>
    conditions::where_t<C> where(C c) {
        return {c};
    }
    
    template<class O>
    conditions::order_by_t<O> order_by(O o) {
        return {o};
    }
    
    template<class ...Args>
    conditions::group_by_t<Args...> group_by(Args ...args) {
        return {std::make_tuple(args...)};
    }
    
    template<class A, class T>
    conditions::between_t<A, T> between(A expr, T b1, T b2) {
        return {expr, b1, b2};
    }
    
    template<class A, class T>
    conditions::like_t<A, T> like(A a, T t) {
        return {a, t};
    }
    
    namespace core_functions {
        
        template<class T>
        struct length_t {
            T t;
            
            operator std::string() const {
                return "LENGTH";
            }
        };
        
        template<class T>
        struct abs_t {
            T t;
            
            operator std::string() const {
                return "ABS";
            }
        };
        
        template<class T>
        struct lower_t {
            T t;
            
            operator std::string() const {
                return "LOWER";
            }
        };
        
        template<class T>
        struct upper_t {
            T t;
            
            operator std::string() const {
                return "UPPER";
            }
        };
        
        struct changes_t {
            
            operator std::string() const {
                return "CHANGES";
            }
        };
        
        /*template<class ...Args>
        struct char_t_ {
            std::tuple<Args...> args;
            
            operator std::string() const {
                return "CHAR";
            }
        };*/
    }
    
    /*template<class ...Args>
    core_functions::char_t_<Args...> char_(Args ...args) {
        return {std::make_tuple(std::forward<Args>(args)...)};
    }*/
    
    inline core_functions::changes_t changes() {
        return {};
    }
    
    template<class T>
    core_functions::length_t<T> length(T t) {
        return {t};
    }
    
    template<class T>
    core_functions::abs_t<T> abs(T t) {
        return {t};
    }
    
    template<class T>
    core_functions::lower_t<T> lower(T t) {
        return {t};
    }
    
    template<class T>
    core_functions::upper_t<T> upper(T t) {
        return {t};
    }
    
    namespace aggregate_functions {
        
        template<class T>
        struct avg_t {
            T t;
            
            operator std::string() const {
                return "AVG";
            }
        };
        
        template<class T>
        struct count_t {
            T t;
            
            operator std::string() const {
                return "COUNT";
            }
        };
        
        struct count_asterisk_t {
            
            operator std::string() const {
                return "COUNT";
            }
            
        };
        
        template<class T>
        struct sum_t {
            T t;
            
            operator std::string() const {
                return "SUM";
            }
        };
        
        template<class T>
        struct total_t {
            T t;
            
            operator std::string() const {
                return "TOTAL";
            }
        };
        
        template<class T>
        struct max_t {
            T t;
            
            operator std::string() const {
                return "MAX";
            }
        };
        
        template<class T>
        struct min_t {
            T t;
            
            operator std::string() const {
                return "MIN";
            }
        };
        
        template<class T>
        struct group_concat_single_t {
            T t;
            
            operator std::string() const {
                return "GROUP_CONCAT";
            }
        };
        
        template<class T>
        struct group_concat_double_t {
            T t;
            std::string y;
            
            operator std::string() const {
                return "GROUP_CONCAT";
            }
        };
        
    }
    
    template<class T>
    aggregate_functions::avg_t<T> avg(T t) {
        return {t};
    }
    
    template<class T>
    aggregate_functions::count_t<T> count(T t) {
        return {t};
    }
    
    inline aggregate_functions::count_asterisk_t count() {
        return {};
    }
    
    template<class T>
    aggregate_functions::sum_t<T> sum(T t) {
        return {t};
    }
    
    template<class T>
    aggregate_functions::max_t<T> max(T t) {
        return {t};
    }
    
    template<class T>
    aggregate_functions::min_t<T> min(T t) {
        return {t};
    }
    
    template<class T>
    aggregate_functions::total_t<T> total(T t) {
        return {t};
    }
    
    template<class T>
    aggregate_functions::group_concat_single_t<T> group_concat(T t) {
        return {t};
    }
    
    template<class T, class Y>
    aggregate_functions::group_concat_double_t<T> group_concat(T t, Y y) {
        return {t, y};
    }
    
    namespace internal {
        
        template<class T>
        struct distinct_t {
            T t;
            
            operator std::string() const {
                return "DISTINCT";
            }
        };
        
        template<class ...Args>
        struct columns_t {
            bool distinct = false;
            
            template<class L>
            void for_each(L ) {
                //..
            }
            
            int count() {
                return 0;
            }
        };
        
        template<class T, class ...Args>
        struct columns_t<T, Args...> : public columns_t<Args...> {
            T m;
            
            columns_t(decltype(m) m_, Args ...args): Super(args...), m(m_) {}
            
            template<class L>
            void for_each(L l) {
                l(this->m);
                Super::for_each(l);
            }
            
            int count() {
                return 1 + Super::count();
            }
        private:
            typedef columns_t<Args...> Super;
        };
        
        template<class ...Args>
        struct set_t {
            
            operator std::string() const {
                return "SET";
            }
            
            template<class F>
            void for_each(F) {
                //..
            }
        };
        
        template<class L, class R, class ...Args>
        struct set_t<L, R, Args...> : public set_t<Args...> {
            L l;
            R r;
            
            typedef set_t<Args...> Super;
            
            set_t(L l_, R r_, Args ...args) : Super(std::forward<Args>(args)...), l(std::move(l_)), r(std::move(r_)) {}
            
            template<class F>
            void for_each(F f) {
                f(l, r);
                Super::for_each(f);
            }
        };
        
        template<class T>
        struct column_result_t;
        
        template<class O, class F>
        struct column_result_t<F O::*> {
            typedef F type;
        };
        
        template<class T>
        struct column_result_t<core_functions::length_t<T>> {
            typedef int type;
        };
        
        /*template<class ...Args>
         struct column_result_t<core_functions::char_t_<Args...>> {
         typedef std::string type;
         };*/
        
        template<>
        struct column_result_t<core_functions::changes_t> {
            typedef int type;
        };
        
        template<class T>
        struct column_result_t<core_functions::abs_t<T>> {
            typedef std::shared_ptr<double> type;
        };
        
        template<class T>
        struct column_result_t<core_functions::lower_t<T>> {
            typedef std::string type;
        };
        
        template<class T>
        struct column_result_t<core_functions::upper_t<T>> {
            typedef std::string type;
        };
        
        template<class T>
        struct column_result_t<aggregate_functions::avg_t<T>> {
            typedef double type;
        };
        
        template<class T>
        struct column_result_t<aggregate_functions::count_t<T>> {
            typedef int type;
        };
        
        template<>
        struct column_result_t<aggregate_functions::count_asterisk_t> {
            typedef int type;
        };
        
        template<class T>
        struct column_result_t<aggregate_functions::sum_t<T>> {
            typedef std::shared_ptr<double> type;
        };
        
        template<class T>
        struct column_result_t<aggregate_functions::total_t<T>> {
            typedef double type;
        };
        
        template<class T>
        struct column_result_t<aggregate_functions::group_concat_single_t<T>> {
            typedef std::string type;
        };
        
        template<class T>
        struct column_result_t<aggregate_functions::group_concat_double_t<T>> {
            typedef std::string type;
        };
        
        template<class T>
        struct column_result_t<aggregate_functions::max_t<T>> {
            typedef std::shared_ptr<typename column_result_t<T>::type> type;
        };
        
        template<class T>
        struct column_result_t<aggregate_functions::min_t<T>> {
            typedef std::shared_ptr<typename column_result_t<T>::type> type;
        };
        
        template<class T>
        struct column_result_t<internal::distinct_t<T>> {
            typedef typename column_result_t<T>::type type;
        };
        
        template<class L, class R>
        struct column_result_t<internal::conc_t<L, R>> {
            typedef std::string type;
        };
    }
    
    template<class T>
    internal::distinct_t<T> distinct(T t) {
        return {t};
    }
    
    template<class ...Args>
    internal::columns_t<Args...> distinct(internal::columns_t<Args...> cols) {
        cols.distinct = true;
        return cols;
    }
    
    template<class ...Args>
    internal::set_t<Args...> set(Args ...args) {
        return {args...};
    }
    
    template<class ...Args>
    internal::columns_t<Args...> columns(Args ...args) {
        return {args...};
    }
    
    struct table_info {
        int cid;
        std::string name;
        std::string type;
        bool notnull;
        std::string dflt_value;
        bool pk;
    };
    
    /**
     *  Common case for table_impl class.
     */
    template<typename... Args>
    struct table_impl {
        
        std::vector<std::string> column_names() { return {}; }
        
        template<class ...Op>
        std::vector<std::string> column_names_exept() { return {}; }
        
        template<class ...Op>
        std::vector<std::string> column_names_with() { return{}; }
        
        template<class L>
        void for_each_column(L) {}
        
        template<class F, class L>
        void for_each_column_with_field_type(L) {}
        
        template<class Op, class L>
        void for_each_column_exept(L){}
        
        template<class Op, class L>
        void for_each_column_with(L) {}
        
        int columns_count() const {
            return 0;
        }
        
    };
    
    template<typename H, typename... T>
    struct table_impl<H, T...> : private table_impl<T...> {
        typedef H column_type;
        typedef std::tuple<T...> tail_types;
        
        table_impl(H h, T ...t) : Super(t...), col(h) {}
        
        column_type col;
        
        int columns_count() const {
            return 1 + Super::columns_count();
        }
        
        /**
         *  column_names implementation. Notice that result will be reversed.
         *  It is reversed back in `table` class.
         */
        std::vector<std::string> column_names() {
            auto res = Super::column_names();
            res.emplace_back(col.name);
            return res;
        }
        
        /**
         *  column_names_with implementation. Notice that result will be reversed.
         *  It is reversed back in `table` class.
         *  @return vector of column names that have specified Op... conditions.
         */
        template<class ...Op>
        std::vector<std::string> column_names_with() {
            auto res = Super::template column_names_with<Op...>();
            if(col.template has_every<Op...>()) {
                res.emplace_back(col.name);
            }
            return res;
        }
        
        /**
         *  For each implementation. Calls templated lambda with its column
         *  and passed call to superclass.
         */
        template<class L>
        void for_each_column(L l){
            l(col);
            Super::for_each_column(l);
        }

        template<class F, class L>
        void for_each_column_with_field_type(L l) {
            apply_to_col_if(l, std::is_same<F, typename column_type::field_type>{});
            Super::template for_each_column_with_field_type<F, L>(l);
        }
        
        /**
         *  Working version of `for_each_column_exept`. Calls lambda if column has no option and fire super's function.
         */
        template<class Op, class L>
        void for_each_column_exept(L l) {
            using has_opt = tuple_helper::tuple_contains_type<Op, typename column_type::constraints_type>;
            apply_to_col_if(l, std::integral_constant<bool, !has_opt::value>{});
            Super::template for_each_column_exept<Op, L>(l);
        }

        /**
         *  Working version of `for_each_column_with`. Calls lambda if column has option and fire super's function.
         */
        template<class Op, class L>
        void for_each_column_with(L l) {
            apply_to_col_if(l, tuple_helper::tuple_contains_type<Op, typename column_type::constraints_type>{});
            Super::template for_each_column_with<Op, L>(l);
        }

    protected:
        
        template<class L>
        void apply_to_col_if(L& l, std::true_type) {
            l(col);
        }
        
        template<class L>
        void apply_to_col_if(L&, std::false_type) {}
        
    private:
        typedef table_impl<T...> Super;
    };
    
    /**
     *  Table interface class. Implementation is hidden in `table_impl` class.
     */
    template<class ...Cs>
    struct table_t {
        typedef table_impl<Cs...> impl_type;
        typedef typename std::tuple_element<0, std::tuple<Cs...>>::type::object_type object_type;
        
        /**
         *  Table name.
         */
        const std::string name;
        
        /**
         *  Implementation that stores columns information.
         */
        impl_type impl;
        
        /**
         *  @return vector of column names of table.
         */
        std::vector<std::string> column_names() {
            auto res = impl.column_names();
            std::reverse(res.begin(),
                         res.end());
            return res;
        }
        
        std::string primary_key_column_name() {
            std::string res;
            impl.template for_each_column_with<constraints::primary_key_t>([&](auto &c){
                if(res.empty()){
                    res = c.name;
                }else{
                    throw std::runtime_error("table " + this->name + " has > 1 primary key columns");
                }
            });
            return res;
        }
        
        int columns_count() const {
            return impl.columns_count();
        }
        
        /**
         *  Searches column name by class member pointer passed as first argument.
         *  @return column name or empty string if nothing found.
         */
        template<class F, class O>
        std::string find_column_name(F O::*m) {
            std::string res;
            this->template for_each_column_with_field_type<F>([&](auto c) {
                if(c.member_pointer == m) {
                    res = c.name;
                }
            });
            return res;
        }
        
        /**
         *  @return vector of column names that have constraints provided as template arguments (not_null, autoincrement).
         */
        template<class ...Op>
        std::vector<std::string> column_names_with() {
            auto res = impl.template column_names_with<Op...>();
            std::reverse(res.begin(),
                         res.end());
            return res;
        }
        
        /**
         *  Iterates all columns and fires passed lambda. Lambda must have one and only templated argument Otherwise code will
         *  not compile.
         *  L is lambda type. Do not specify it explicitly.
         *  @param l Lambda to be called per column itself. Must have signature like this [] (auto col) -> void {}
         */
        template<class L>
        void for_each_column(L l) {
            impl.for_each_column(l);
        }
        
        template<class F, class L>
        void for_each_column_with_field_type(L l) {
            impl.template for_each_column_with_field_type<F, L>(l);
        }
        
        /**
         *  Iterates all columns exept ones that have specified constraints and fires passed lambda.
         *  Lambda must have one and only templated argument Otherwise code will not compile.
         *  L is lambda type. Do not specify it explicitly.
         *  @param l Lambda to be called per column itself. Must have signature like this [] (auto col) -> void {}
         */
        template<class Op, class L>
        void for_each_column_exept(L l) {
            impl.template for_each_column_exept<Op>(l);
        }
        
        /**
         *  Iterates all columns that have specified constraints and fires passed lambda.
         *  Lambda must have one and only templated argument Otherwise code will not compile.
         *  L is lambda type. Do not specify it explicitly.
         *  @param l Lambda to be called per column itself. Must have signature like this [] (auto col) -> void {}
         */
        template<class Op, class L>
        void for_each_column_with(L l) {
            impl.template for_each_column_with<Op>(l);
        }
        
        std::vector<table_info> get_table_info() {
            std::vector<table_info> res;
            res.reserve(size_t(this->columns_count()));
            this->for_each_column([&res](auto col){
                std::string dft;
                if(auto d = col.default_value()) {
                    typedef typename decltype(col)::field_type field_type;
                    auto needQuotes = std::is_base_of<text_printer, type_printer<field_type>>::value;
                    if(needQuotes){
                        dft = "'" + *d + "'";
                    }else{
                        dft = *d;
                    }
                }
                table_info i{
                    -1,
                    col.name,
                    type_printer<typename decltype(col)::field_type>().print(),
//                    col.template has<not_null>(),
                    col.not_null(),
                    dft,
                    col.template has<constraints::primary_key_t>(),
                };
                res.emplace_back(i);
            });
            return res;
        }
        
    };
    
    /**
     *  Function used for table creation. Do not use table constructor - use this function
     *  cause table class is templated and its constructing too (just like std::make_shared or std::make_pair).
     */
    template<class ...Cs>
    table_t<Cs...> make_table(const std::string &name, Cs ...args) {
        return {name, table_impl<Cs...>(args...)};
    }
    
    struct statement_finalizer {
        sqlite3_stmt *stmt = nullptr;
        
        inline ~statement_finalizer() {
            sqlite3_finalize(this->stmt);
        }
    
    };
    
    /**
     *  Helper class used for binding fields to sqlite3 statements.
     */
    template<class V>
    struct statement_binder;
    
    /**
     *  Specialization for int.
     */
    template<>
    struct statement_binder<int> {
        
        int bind(sqlite3_stmt *stmt, int index, const int &value) {
            return sqlite3_bind_int(stmt, index, value);
        }
    };
    
    /**
     *  Specialization for bool.
     */
    template<>
    struct statement_binder<bool> {
        
        int bind(sqlite3_stmt *stmt, int index, const bool &value) {
            return sqlite3_bind_int(stmt, index, value);
        }
    };
    
    /**
     *  Specialization for short.
     */
    template<>
    struct statement_binder<short> {
        
        int bind(sqlite3_stmt *stmt, int index, const short &value) {
            return sqlite3_bind_int(stmt, index, value);
        }
    };

    /**
     *  Specialization for unsigned char.
     */
    template<>
    struct statement_binder<unsigned char> {

        int bind(sqlite3_stmt *stmt, int index, const unsigned char &value) {
            return sqlite3_bind_int(stmt, index, value);
        }
    };

    /**
     *  Specialization for unsigned short int.
     */
    template<>
    struct statement_binder<unsigned short int> {

        int bind(sqlite3_stmt *stmt, int index, const unsigned short int &value) {
            return sqlite3_bind_int(stmt, index, value);
        }
    };
    
    /**
     *  Specialization for unsigned int.
     */
    template<>
    struct statement_binder<unsigned int> {

        int bind(sqlite3_stmt *stmt, int index, const unsigned int &value) {
            return sqlite3_bind_int(stmt, index, value);
        }
    };

    /**
     *  Specialization for signed char.
     */
    template<>
    struct statement_binder<signed char> {

        int bind(sqlite3_stmt *stmt, int index, const signed char &value) {
            return sqlite3_bind_int(stmt, index, value);
        }
    };

    /**
     *  Specialization for long.
     */
    template<>
    struct statement_binder<long> {
        
        int bind(sqlite3_stmt *stmt, int index, const long &value) {
//            return sqlite3_bind_int(stmt, index++, value);
            return sqlite3_bind_int64(stmt, index, static_cast<sqlite3_int64>(value));
        }
    };
    
    /**
     *  Specialization for double.
     */
    template<>
    struct statement_binder<double> {
        
        int bind(sqlite3_stmt *stmt, int index, const double &value) {
            return sqlite3_bind_double(stmt, index, value);
        }
    };
    
    /**
     *  Specialization for std::string.
     */
    template<>
    struct statement_binder<std::string> {
        
        int bind(sqlite3_stmt *stmt, int index, const std::string &value) {
            return sqlite3_bind_text(stmt, index, value.c_str(), -1, SQLITE_TRANSIENT);
        }
    };
    
    /**
     *  Specialization for std::nullptr_t.
     */
    template<>
    struct statement_binder<std::nullptr_t> {
        
        int bind(sqlite3_stmt *stmt, int index, const std::nullptr_t &) {
            return sqlite3_bind_null(stmt, index);
        }
    };
    
    /**
     *  Specialization for optional type (std::shared_ptr).
     */
    template<class T>
    struct statement_binder<std::shared_ptr<T>>{
        
        int bind(sqlite3_stmt *stmt, int index, const std::shared_ptr<T> &value) {
            if(value){
                return statement_binder<T>().bind(stmt, index, *value);
            }else{
                return statement_binder<std::nullptr_t>().bind(stmt, index, nullptr);
            }
        }
    };
    
    /**
     *  Specialization for optional type (std::unique_ptr).
     */
    template<class T>
    struct statement_binder<std::unique_ptr<T>>{
        
        int bind(sqlite3_stmt *stmt, int index, const std::shared_ptr<T> &value) {
            if(value){
                return statement_binder<T>().bind(stmt, index, *value);
            }else{
                return statement_binder<std::nullptr_t>().bind(stmt, index, nullptr);
            }
        }
    };
    
    /**
     *  Specialization for optional type (std::vector<char>).
     */
    template<>
    struct statement_binder<std::vector<char>>{
        
        int bind(sqlite3_stmt *stmt, int index, const std::vector<char> &value) {
            return sqlite3_bind_blob(stmt, index, (const void *)&value.front(), int(value.size()), SQLITE_TRANSIENT);
        }
    };
    
    /**
     *  Helper class used to cast values from argv to V class 
     *  which depends from column type.
     *
     */
    template<class V>
    struct row_extrator {
        
        //  used in sqlite3_exec (get_all and select)
        V extract(const char *row_value);
        
        //  used in sqlite_column (iteration)
        V extract(sqlite3_stmt *stmt, int columnIndex);
    };
    
    /**
     *  Specialization for int.
     */
    template<>
    struct row_extrator<int> {
        int extract(const char *row_value) {
            return std::atoi(row_value);
        }
        
        int extract(sqlite3_stmt *stmt, int columnIndex) {
            return sqlite3_column_int(stmt, columnIndex);
        }
    };
    
    /**
     *  Specialization for unsigned char.
     */
    template<>
    struct row_extrator<unsigned char> {
        unsigned char extract(const char *row_value) {
            return std::atoi(row_value);
        }
        
        unsigned char extract(sqlite3_stmt *stmt, int columnIndex) {
            return sqlite3_column_int(stmt, columnIndex);
        }
    };
    
    /**
     *  Specialization for unsigned short int.
     */
    template<>
    struct row_extrator<unsigned short int> {
        unsigned short int extract(const char *row_value) {
            return std::atoi(row_value);
        }
        
        unsigned short int extract(sqlite3_stmt *stmt, int columnIndex) {
            return sqlite3_column_int(stmt, columnIndex);
        }
    };
    
    /**
     *  Specialization for unsigned int.
     */
    template<>
    struct row_extrator<unsigned int> {
        unsigned int extract(const char *row_value) {
            return std::atoi(row_value);
        }
        
        unsigned int extract(sqlite3_stmt *stmt, int columnIndex) {
            return sqlite3_column_int(stmt, columnIndex);
        }
    };
    
    /**
     *  Specialization for signed char.
     */
    template<>
    struct row_extrator<signed char> {
        signed char extract(const char *row_value) {
            return std::atoi(row_value);
        }
        
        signed char extract(sqlite3_stmt *stmt, int columnIndex) {
            return sqlite3_column_int(stmt, columnIndex);
        }
    };

    /**
     *  Specialization for bool.
     */
    template<>
    struct row_extrator<bool> {
        bool extract(const char *row_value) {
            return std::atoi(row_value);
        }
        
        bool extract(sqlite3_stmt *stmt, int columnIndex) {
            return sqlite3_column_int(stmt, columnIndex);
        }
    };
    
    /**
     *  Specialization for short.
     */
    template<>
    struct row_extrator<short> {
        short extract(const char *row_value) {
            return std::atoi(row_value);
        }
        
        short extract(sqlite3_stmt *stmt, int columnIndex) {
            return static_cast<short>(sqlite3_column_int(stmt, columnIndex));
        }
    };
    
    /**
     *  Specialization for long.
     */
    template<>
    struct row_extrator<long> {
        long extract(const char *row_value) {
            return std::atol(row_value);
        }
        
        long extract(sqlite3_stmt *stmt, int columnIndex) {
            return sqlite3_column_int64(stmt, columnIndex);
        }
    };
    
    /**
     *  Specialization for std::string.
     */
    template<>
    struct row_extrator<std::string> {
        std::string extract(const char *row_value) {
            if(row_value){
                return row_value;
            }else{
                return {};
            }
        }
        
        std::string extract(sqlite3_stmt *stmt, int columnIndex) {
            return (const char*)sqlite3_column_text(stmt, columnIndex);
        }
    };
    
    /**
     *  Specialization for std::vector<char>.
     */
    template<>
    struct row_extrator<std::vector<char>> {
        std::vector<char> extract(const char *row_value) {
            if(row_value){
                auto len = ::strlen(row_value);
                return this->go(row_value, static_cast<int>(len));
            }else{
                return {};
            }
        }
        
        std::vector<char> extract(sqlite3_stmt *stmt, int columnIndex) {
//            return (const char*)sqlite3_column_text(stmt, columnIndex);
            auto bytes = static_cast<const char *>(sqlite3_column_blob(stmt, columnIndex));
            auto len = sqlite3_column_bytes(stmt, columnIndex);
            return this->go(bytes, len);
        }
        
    protected:
        
        std::vector<char> go(const char *bytes, int len) {
            if(len){
                std::vector<char> res;
                res.reserve(len);
                std::copy(bytes,
                          bytes + len,
                          std::back_inserter(res));
                return res;
            }else{
                return {};
            }
        }
    };
    
    /**
     *  Specialization for double.
     */
    template<>
    struct row_extrator<double> {
        double extract(const char *row_value) {
            return std::atof(row_value);
        }
        
        double extract(sqlite3_stmt *stmt, int columnIndex) {
            return sqlite3_column_double(stmt, columnIndex);
        }
    };
    
    template<class T>
    struct row_extrator<std::shared_ptr<T>> {
        std::shared_ptr<T> extract(const char *row_value) {
            if(row_value){
                return std::make_shared<T>(row_extrator<T>().extract(row_value));
            }else{
                return {};
            }
        }
        
        std::shared_ptr<T> extract(sqlite3_stmt *stmt, int columnIndex) {
            auto type = sqlite3_column_type(stmt, columnIndex);
            if(type != SQLITE_NULL){
                return std::make_shared<T>(row_extrator<T>().extract(stmt, columnIndex));
            }else{
                return {};
            }
        }
    };
    
    template<class T>
    struct row_extrator<std::unique_ptr<T>> {
        std::unique_ptr<T> extract(const char *row_value) {
            if(row_value){
                return std::make_unique<T>(row_extrator<T>().extract(row_value));
            }else{
                return {};
            }
        }
        
        std::unique_ptr<T> extract(sqlite3_stmt *stmt, int columnIndex) {
            auto type = sqlite3_column_type(stmt, columnIndex);
            if(type != SQLITE_NULL){
                return std::make_unique<T>(row_extrator<T>().extract(stmt, columnIndex));
            }else{
                return {};
            }
        }
    };
    
    template<class ...Args>
    struct row_extrator<std::tuple<Args...>> {
        
        std::tuple<Args...> extract(char **argv) {
            std::tuple<Args...> res;
            this->extract<std::tuple_size<decltype(res)>::value>(res, argv);
            return res;
        }
        
    protected:
        
        template<size_t I, typename std::enable_if<I != 0>::type * = nullptr>
        void extract(std::tuple<Args...> &t, char **argv) {
            typedef typename std::tuple_element<I - 1, typename std::tuple<Args...>>::type tuple_type;
            std::get<I - 1>(t) = row_extrator<tuple_type>().extract(argv[I - 1]);
            this->extract<I - 1>(t, argv);
        }
        
        template<size_t I, typename std::enable_if<I == 0>::type * = nullptr>
        void extract(std::tuple<Args...> &/*t*/, char **/*argv*/) {
            //..
        }
    };
    
    /**
     *  Exeption thrown if nothing was found in database with specified id.
     */
    struct not_found_exception : public std::exception {
        
        virtual const char* what() const throw() override {
            return "Not found";
        };
    };
    
    struct database_connection {
        
        database_connection(const std::string &filename) {
            auto rc = sqlite3_open(filename.c_str(), &this->db);
            if(rc != SQLITE_OK){
                auto msg = sqlite3_errmsg(this->db);
                throw std::runtime_error(msg);
            }
        }
        
        ~database_connection() {
            sqlite3_close(this->db);
        }
        
        sqlite3* get_db() {
            return this->db;
        }
        
    protected:
        sqlite3 *db = nullptr;
    };
    
    enum class sync_schema_result {
        dropped_and_created,
        created,
        columns_changed,    //  data isn't altered
        synced, //  everything is ok
    };
    
    inline std::ostream& operator<<(std::ostream &os, sync_schema_result value) {
        switch(value){
            case sync_schema_result::columns_changed: return os << "columns_changed";
            case sync_schema_result::created: return os << "created";
            case sync_schema_result::dropped_and_created: return os << "dropped_and_created";
            case sync_schema_result::synced: return os << "synced";
        }
    }
    
    template<class ...Ts>
    struct storage_impl {
        
        template<class T>
        constexpr bool type_is_mapped() const {
            return std::integral_constant<bool, false>::value;
        }
        
        /*template<class O>
        auto& get_impl() {
//            static_assert(false, "type is not mapped to storage");
            throw std::runtime_error("no impl with type " + std::string(typeid(O).name()));
        }*/
        
        /*template<class O>
        int insert(const O &, sqlite3 *, std::nullptr_t) {
            throw std::runtime_error("type " + std::string(typeid(O).name()) + " is not mapped to storage in insert");
        }*/
        
        template<class O, class I>
        O get(I, sqlite3 *, std::nullptr_t) {
            throw std::runtime_error("type " + std::string(typeid(O).name()) + " is not mapped to storage in get");
        }
        
        /*template<class O>
        void update(const O &, sqlite3 *, std::nullptr_t) {
            throw std::runtime_error("type " + std::string(typeid(O).name()) + " is not mapped to storage in update");
        }*/
        
        template<class O, class I>
        std::shared_ptr<O> get_no_throw(I, sqlite3 *, std::nullptr_t) {
            throw std::runtime_error("type " + std::string(typeid(O).name()) + " is not mapped to storage in get_no_throw");
        }
        
        template<class O, class I>
        void remove(I, sqlite3 *, std::nullptr_t) {
            throw std::runtime_error("type " + std::string(typeid(O).name()) + " is not mapped to storage in remove");
        }
        
        template<class O>
        std::string dump(const O &, sqlite3 *, std::nullptr_t) {
            throw std::runtime_error("type " + std::string(typeid(O).name()) + " is not mapped to storage in max");
        }
        
        std::map<std::string, sync_schema_result> sync_schema(sqlite3 *, bool) {
            return {};
        }
        
        void begin_transaction(sqlite3 *db) {
            std::stringstream ss;
            ss << "BEGIN TRANSACTION";
            auto query = ss.str();
            sqlite3_stmt *stmt;
            if (sqlite3_prepare_v2(db, query.c_str(), -1, &stmt, nullptr) == SQLITE_OK) {
                statement_finalizer finalizer{stmt};
                if (sqlite3_step(stmt) == SQLITE_DONE) {
                    //  done..
                }else{
                    auto msg = sqlite3_errmsg(db);
                    throw std::runtime_error(msg);
                }
            }else {
                auto msg = sqlite3_errmsg(db);
                throw std::runtime_error(msg);
            }
        }
        
        void commit(sqlite3 *db) {
            std::stringstream ss;
            ss << "COMMIT";
            auto query = ss.str();
            sqlite3_stmt *stmt;
            if (sqlite3_prepare_v2(db, query.c_str(), -1, &stmt, nullptr) == SQLITE_OK) {
                statement_finalizer finalizer{stmt};
                if (sqlite3_step(stmt) == SQLITE_DONE) {
                    //  done..
                }else{
                    auto msg = sqlite3_errmsg(db);
                    throw std::runtime_error(msg);
                }
            }else {
                auto msg = sqlite3_errmsg(db);
                throw std::runtime_error(msg);
            }
        }
        
        void rollback(sqlite3 *db) {
            std::stringstream ss;
            ss << "ROLLBACK";
            auto query = ss.str();
            sqlite3_stmt *stmt;
            if (sqlite3_prepare_v2(db, query.c_str(), -1, &stmt, nullptr) == SQLITE_OK) {
                statement_finalizer finalizer{stmt};
                if (sqlite3_step(stmt) == SQLITE_DONE) {
                    //  done..
                }else{
                    auto msg = sqlite3_errmsg(db);
                    throw std::runtime_error(msg);
                }
            }else {
                auto msg = sqlite3_errmsg(db);
                throw std::runtime_error(msg);
            }
        }
        
        void drop_table(const std::string &tableName, sqlite3 *db) {
            std::stringstream ss;
            ss << "DROP TABLE " << tableName;
            auto query = ss.str();
            sqlite3_stmt *stmt;
            if (sqlite3_prepare_v2(db, query.c_str(), -1, &stmt, nullptr) == SQLITE_OK) {
                statement_finalizer finalizer{stmt};
                if (sqlite3_step(stmt) == SQLITE_DONE) {
                    //  done..
                }else{
                    auto msg = sqlite3_errmsg(db);
                    throw std::runtime_error(msg);
                }
            }else {
                auto msg = sqlite3_errmsg(db);
                throw std::runtime_error(msg);
            }
        }
        
        void rename_table(sqlite3 *db, const std::string &oldName, const std::string &newName) {
            std::stringstream ss;
            ss << "ALTER TABLE " << oldName << " RENAME TO " << newName;
            auto query = ss.str();
            sqlite3_stmt *stmt;
            if (sqlite3_prepare_v2(db, query.c_str(), -1, &stmt, nullptr) == SQLITE_OK) {
                statement_finalizer finalizer{stmt};
                if (sqlite3_step(stmt) == SQLITE_DONE) {
                    //  done..
                }else{
                    auto msg = sqlite3_errmsg(db);
                    throw std::runtime_error(msg);
                }
            }else {
                auto msg = sqlite3_errmsg(db);
                throw std::runtime_error(msg);
            }
        }
        
        std::string current_timestamp(sqlite3 *db) {
            std::string res;
            std::stringstream ss;
            ss << "SELECT CURRENT_TIMESTAMP";
            auto query = ss.str();
            auto rc = sqlite3_exec(db,
                                   query.c_str(),
                                   [](void *data, int argc, char **argv, char **)->int{
                                       auto &res = *(std::string*)data;
                                       if(argc){
                                           if(argv[0]){
                                               res = row_extrator<std::string>().extract(argv[0]);
                                           }
                                       }
                                       return 0;
                                   }, &res, nullptr);
            if(rc != SQLITE_OK) {
                auto msg = sqlite3_errmsg(db);
                throw std::runtime_error(msg);
            }
            return res;
        }
    };
    
    template<class H, class ...Ts>
    struct storage_impl<H, Ts...> : public storage_impl<Ts...> {
        typedef H table_type;
        
        storage_impl(H h, Ts ...ts) : Super(ts...), table(h) {}
        
        table_type table;
        
        template<class T, class HH = typename H::object_type>
        constexpr bool type_is_mapped(typename std::enable_if<std::is_same<T, HH>::value>::type* = nullptr) const {
            return std::integral_constant<bool, true>::value;
        }
        
        template<class T, class HH = typename H::object_type>
        constexpr bool type_is_mapped(typename std::enable_if<!std::is_same<T, HH>::value>::type* = nullptr) const {
            return Super::template type_is_mapped<T>();
        }
        
        void create_table(sqlite3 *db, const std::string &tableName) {
            std::stringstream ss;
            ss << "CREATE TABLE " << tableName << " ( ";
            auto columnsCount = this->table.columns_count();
            auto index = 0;
            this->table.for_each_column([columnsCount, &index, &ss] (auto c) {
                ss << "'" << c.name << "' ";
                typedef typename decltype(c)::field_type field_type;
                ss << type_printer<field_type>().print() << " ";
                if(c.template has<constraints::primary_key_t>()) {
                    ss << "PRIMARY KEY ";
                }
                if(c.template has<constraints::autoincrement_t>()) {
                    ss << "AUTOINCREMENT ";
                }
                if(c.template has<constraints::unique_t>()) {
                    ss << "UNIQUE ";
                }
                if(auto defaultValue = c.default_value()){
                    ss << "DEFAULT " << *defaultValue << " ";
                }
                if(c.not_null()){
                    ss << "NOT NULL ";
                }
                if(index < columnsCount - 1) {
                    ss << ", ";
                }
                index++;
            });
            ss << ") ";
            auto query = ss.str();
            sqlite3_stmt *stmt;
            if (sqlite3_prepare_v2(db, query.c_str(), -1, &stmt, nullptr) == SQLITE_OK) {
                statement_finalizer finalizer{stmt};
                if (sqlite3_step(stmt) == SQLITE_DONE) {
                    //  done..
                }else{
                    throw std::runtime_error(sqlite3_errmsg(db));
                }
            }else {
                throw std::runtime_error(sqlite3_errmsg(db));
            }
        }
        
        template<class O, class HH = typename H::object_type>
        auto& get_impl(typename std::enable_if<std::is_same<O, HH>::value>::type * = nullptr) {
            return *this;
        }
        
        template<class O, class HH = typename H::object_type>
        auto& get_impl(typename std::enable_if<!std::is_same<O, HH>::value>::type * = nullptr) {
            return Super::template get_impl<O>();
        }
        
        template<class O, class HH = typename H::object_type>
        std::string find_table_name(typename std::enable_if<std::is_same<O, HH>::value>::type * = nullptr) {
            return this->table.name;
        }
        
        template<class O, class HH = typename H::object_type>
        std::string find_table_name(typename std::enable_if<!std::is_same<O, HH>::value>::type * = nullptr) {
            return this->Super::template find_table_name<O>();
        }
        
        template<class O, class F, class HH = typename H::object_type>
        std::string column_name(F O::*m, typename std::enable_if<std::is_same<O, HH>::value>::type * = nullptr) {
            return this->table.find_column_name(m);
        }
        
        template<class O, class F, class HH = typename H::object_type>
        std::string column_name(F O::*m, typename std::enable_if<!std::is_same<O, HH>::value>::type * = nullptr) {
            return Super::column_name(m);
        }
        
        template<class O, class HH = typename H::object_type>
        std::string dump(const O &o, sqlite3 *db, typename std::enable_if<!std::is_same<O, HH>::value>::type * = nullptr) {
            return Super::dump(o, db, nullptr);
        }
        
        template<class O, class HH = typename H::object_type>
        std::string dump(const O &o, sqlite3 */*db*/, typename std::enable_if<std::is_same<O, HH>::value>::type * = nullptr) {
            std::stringstream ss;
            ss << "{ ";
            auto columnsCount = this->table.columns_count();
            auto index = 0;
            this->table.for_each_column([&] (auto c) {
                typedef typename decltype(c)::field_type field_type;
                auto &value = o.*c.member_pointer;
                ss << c.name << " : '" << field_printer<field_type>()(value) << "'";
                if(index < columnsCount - 1) {
                    ss << ", ";
                }else{
                    ss << " }";
                }
                ++index;
            });
            return ss.str();
        }
        
        template<class O, class I, class HH = typename H::object_type>
        void remove(I id, sqlite3 *db, typename std::enable_if<!std::is_same<O, HH>::value>::type * = nullptr) {
            Super::template remove<O>(id, db, nullptr);
        }
        
        template<class O, class I, class HH = typename H::object_type>
        void remove(I id, sqlite3 *db, typename std::enable_if<std::is_same<O, HH>::value>::type * = nullptr) {
            std::stringstream ss;
            ss << "DELETE FROM " << this->table.name;
            ss << " WHERE ";
            std::vector<std::string> primaryKeyColumnNames;
            this->table.for_each_column([&] (auto c) {
                if(c.template has<primary_key>()) {
                    primaryKeyColumnNames.emplace_back(c.name);
                }
            });
            for(size_t i = 0; i < primaryKeyColumnNames.size(); ++i) {
                ss << primaryKeyColumnNames[i] << " =  ?";
                if(i < primaryKeyColumnNames.size() - 1) {
                    ss << " AND ";
                }else{
                    ss << " ";
                }
            }
            auto query = ss.str();
            sqlite3_stmt *stmt;
            if (sqlite3_prepare_v2(db, query.c_str(), -1, &stmt, nullptr) == SQLITE_OK) {
                statement_finalizer finalizer{stmt};
                auto index = 1;
                this->table.template for_each_column_with<primary_key>([&] (auto c) {
                    typedef typename decltype(c)::field_type field_type;
                    statement_binder<field_type>().bind(stmt, index++, id);
                });
                if (sqlite3_step(stmt) == SQLITE_DONE) {
                    return;
                }else{
                    throw std::runtime_error(sqlite3_errmsg(db));
                }
            }else{
                throw std::runtime_error(sqlite3_errmsg(db));
            }
        }
        
        bool table_exists(const std::string &tableName, sqlite3 *db) {
            bool res = false;
            std::stringstream ss;
            ss << "SELECT COUNT(*) FROM sqlite_master WHERE type = '" << "table" << "' AND name = '" << tableName << "'";
            auto query = ss.str();
            auto rc = sqlite3_exec(db,
                                   query.c_str(),
                                   [](void *data, int argc, char **argv,char **/*azColName*/) -> int {
                                       auto &res = *(bool*)data;
                                       if(argc){
                                           res = !!std::atoi(argv[0]);
                                       }
                                       return 0;
                                   }, &res, nullptr);
            if(rc != SQLITE_OK) {
                auto msg = sqlite3_errmsg(db);
                throw std::runtime_error(msg);
            }
            return res;
        }
        
        std::vector<table_info> get_table_info(const std::string &tableName, sqlite3 *db) {
            std::vector<table_info> res;
            auto query = "PRAGMA table_info(" + tableName + ")";
            auto rc = sqlite3_exec(db,
                                   query.c_str(),
                                   [](void *data, int argc, char **argv,char **/*azColName*/) -> int {
                                       auto &res = *(std::vector<table_info>*)data;
                                       if(argc){
                                           auto index = 0;
                                           auto cid = std::atoi(argv[index++]);
                                           std::string name = argv[index++];
                                           std::string type = argv[index++];
                                           bool notnull = !!std::atoi(argv[index++]);
                                           std::string dflt_value = argv[index] ? argv[index] : "";
                                           index++;
                                           bool pk = !!std::atoi(argv[index++]);
                                           res.push_back(table_info{cid, name, type, notnull, dflt_value, pk});
                                       }
                                       return 0;
                                   }, &res, nullptr);
            if(rc != SQLITE_OK) {
                auto msg = sqlite3_errmsg(db);
                throw std::runtime_error(msg);
            }
            return res;
        }
        
        void add_column(table_info &ti, sqlite3 *db) {
            std::stringstream ss;
            ss << "ALTER TABLE " << this->table.name << " ADD COLUMN " << ti.name << " ";
            ss << ti.type << " ";
            if(ti.pk){
                ss << "PRIMARY KEY ";
            }
            if(ti.notnull){
                ss << "NOT NULL ";
            }
            if(ti.dflt_value.length()) {
                ss << "DEFAULT " << ti.dflt_value << " ";
            }
            auto query = ss.str();
            sqlite3_stmt *stmt;
            auto prepareResult = sqlite3_prepare_v2(db, query.c_str(), -1, &stmt, nullptr);
            if (prepareResult == SQLITE_OK) {
                statement_finalizer finalizer{stmt};
                if (sqlite3_step(stmt) == SQLITE_DONE) {
                    return;
                }else{
                    auto msg = sqlite3_errmsg(db);
                    throw std::runtime_error(msg);
                }
            }else{
                auto msg = sqlite3_errmsg(db);
                throw std::runtime_error(msg);
            }
        }
        
        /**
         *  Copies current table to another table with a given **name**.
         *  Performs CREATE TABLE %name% AS SELECT %this->table.columns_names()% FROM &this->table.name%;
         */
        void copy_table(sqlite3 *db, const std::string &name) {
            std::stringstream ss;
            std::vector<std::string> columnNames;
            this->table.for_each_column([&] (auto c) {
                columnNames.emplace_back(c.name);
            });
            auto columnNamesCount = columnNames.size();
            ss << "INSERT INTO " << name << " (";
            for(size_t i = 0; i < columnNamesCount; ++i) {
                ss << columnNames[i];
                if(i < columnNamesCount - 1) {
                    ss << ", ";
                }else{
                    ss << " ";
                }
            }
            ss << ") ";
            ss << "SELECT ";
            for(size_t i = 0; i < columnNamesCount; ++i) {
                ss << columnNames[i];
                if(i < columnNamesCount - 1) {
                    ss << ", ";
                }else{
                    ss << " ";
                }
            }
            ss << " FROM " << this->table.name << " ";
            auto query = ss.str();
            sqlite3_stmt *stmt;
            if (sqlite3_prepare_v2(db, query.c_str(), -1, &stmt, nullptr) == SQLITE_OK) {
                statement_finalizer finalizer{stmt};
                if (sqlite3_step(stmt) == SQLITE_DONE) {
                    return;
                }else{
                    auto msg = sqlite3_errmsg(db);
                    throw std::runtime_error(msg);
                }
            }else{
                auto msg = sqlite3_errmsg(db);
                throw std::runtime_error(msg);
            }
        }
        
        std::map<std::string, sync_schema_result> sync_schema(sqlite3 *db, bool preserve) {
//            std::string resString;
            auto res = sync_schema_result::synced;
            
            //  first let's see if table with such name exists..
            auto gottaCreateTable = !this->table_exists(this->table.name, db);
            if(!gottaCreateTable){
                
                //  get table info provided in `make_table` call..
                auto storageTableInfo = this->table.get_table_info();
                
                //  now get current table info from db using `PRAGMA table_info` query..
                auto dbTableInfo = get_table_info(this->table.name, db);
                
                //  this vector will contain pointers to columns that gotta be added..
                std::vector<table_info*> columnsToAdd;
                
<<<<<<< HEAD
                if(areTableAndStorageColumnsDataTypesNotEq(columnsToAdd, 
                storageTableInfo, dbTableInfo)) gottaCreateTable = true;
=======
//                auto storageTableInfoCount = int(storageTableInfo.size());
                for(size_t storageColumnInfoIndex = 0; storageColumnInfoIndex < storageTableInfo.size(); ++storageColumnInfoIndex) {
                    
                    auto &storageColumnInfo = storageTableInfo[storageColumnInfoIndex];
                    auto &columnName = storageColumnInfo.name;
                    auto dbColumnInfoIt = std::find_if(dbTableInfo.begin(),
                                                       dbTableInfo.end(),
                                                       [&](auto &ti){
                                                           return ti.name == columnName;
                                                       });
                    if(dbColumnInfoIt != dbTableInfo.end()){
                        auto &dbColumnInfo = *dbColumnInfoIt;
                        auto dbColumnInfoType = to_sqlite_type(dbColumnInfo.type);
                        auto storageColumnInfoType = to_sqlite_type(storageColumnInfo.type);
                        if(dbColumnInfoType && storageColumnInfoType) {
                            auto columnsAreEqual = dbColumnInfo.name == storageColumnInfo.name &&
                            *dbColumnInfoType == *storageColumnInfoType &&
                            dbColumnInfo.notnull == storageColumnInfo.notnull &&
                            bool(dbColumnInfo.dflt_value.length()) == bool(storageColumnInfo.dflt_value.length()) &&
                            dbColumnInfo.pk == storageColumnInfo.pk;
                            if(!columnsAreEqual){
                                gottaCreateTable = true;
                                break;
                            }
                            dbTableInfo.erase(dbColumnInfoIt);
                            storageTableInfo.erase(storageTableInfo.begin() + storageColumnInfoIndex);
                            --storageColumnInfoIndex;
                        }else{
                            gottaCreateTable = true;
                            break;
                        }
                    }else{
                        columnsToAdd.push_back(&storageColumnInfo);
                    }
                }
>>>>>>> b88bec72
                if(!gottaCreateTable){  //  if all storage columns are equal to actual db columns but there are excess columns at the db..
                    if(dbTableInfo.size() > 0){
                        if(!preserve){
                            gottaCreateTable = true;
                        }else{                           
                            backup_table(db);
                        }
                    }
                }
                if(gottaCreateTable){
                    this->drop_table(this->table.name, db);
                    this->create_table(db, this->table.name);
                    res = decltype(res)::dropped_and_created;
                }else{
                    if(columnsToAdd.size()){
                        for(auto columnPointer : columnsToAdd) {
                            if(columnPointer->notnull && columnPointer->dflt_value.empty()){
                                gottaCreateTable = true;
                                break;
                            }
                        }
                        if(!gottaCreateTable){
                            for(auto columnPointer : columnsToAdd) {
                                this->add_column(*columnPointer, db);
                            }
                            res = decltype(res)::columns_changed;
                        }else{
                            this->drop_table(this->table.name, db);
                            this->create_table(db, this->table.name);
                            res = decltype(res)::dropped_and_created;
                        }
                    }else{
                        res = decltype(res)::synced;
                    }
                }
            }else{
                this->create_table(db, this->table.name);
                res = decltype(res)::created;
            }
            auto r = Super::sync_schema(db, preserve);
            r.insert({this->table.name, res});
            return r;
        }

        bool areTableAndStorageColumnsDataTypesNotEq(std::vector<table_info*>& columnsToAdd, 
                std::vector<table_info>& storageTableInfo,
                std::vector<table_info>& dbTableInfo)
        {
            bool NotEqual = false;

           
            
//                auto storageTableInfoCount = int(storageTableInfo.size());
            for(size_t storageColumnInfoIndex = 0; storageColumnInfoIndex < storageTableInfo.size(); ++storageColumnInfoIndex) {
                
                auto &storageColumnInfo = storageTableInfo[storageColumnInfoIndex];
                auto &columnName = storageColumnInfo.name;
                auto dbColumnInfoIt = std::find_if(dbTableInfo.begin(),
                                                   dbTableInfo.end(),
                                                   [&](auto &ti){
                                                       return ti.name == columnName;
                                                   });
                if(dbColumnInfoIt != dbTableInfo.end()){
                    auto &dbColumnInfo = *dbColumnInfoIt;
                    auto dbColumnInfoType = to_sqlite_type(dbColumnInfo.type);
                    auto storageColumnInfoType = to_sqlite_type(storageColumnInfo.type);
                    if(dbColumnInfoType && storageColumnInfoType) {
                        auto columnsAreEqual = dbColumnInfo.name == storageColumnInfo.name &&
                        *dbColumnInfoType == *storageColumnInfoType &&
                        dbColumnInfo.notnull == storageColumnInfo.notnull &&
                        bool(dbColumnInfo.dflt_value.length()) == bool(storageColumnInfo.dflt_value.length()) &&
                        dbColumnInfo.pk == storageColumnInfo.pk;
                        if(!columnsAreEqual){
                            NotEqual = true;
                            break;
                        }
                        dbTableInfo.erase(dbColumnInfoIt);
                        storageTableInfo.erase(storageTableInfo.begin() + storageColumnInfoIndex);
                        --storageColumnInfoIndex;
                    }else{
                        /*if(!storageColumnInfoType){
                            std::stringstream ss;
                            ss << "unknown column type " << storageColumnInfo.type;
                            resString = ss.str();
                        }
                        if(!dbColumnInfoType){
                            std::stringstream ss;
                            ss << "unknown column type " << dbColumnInfo.type;
                            resString = ss.str();
                        }*/
                        NotEqual = true;
                        break;
                    }
                }else{
                    columnsToAdd.push_back(&storageColumnInfo);
                }
            }
            return NotEqual;
        }            
        
        
        void backup_table(sqlite3 *db)
        {
            //  here we copy source table to another with a name with '_backup' suffix, but in case table with such
            //  a name already exists we append suffix 1, then 2, etc until we find a free name..
            auto backupTableName = this->table.name + "_backup";
            if(this->table_exists(backupTableName, db)){
                int suffix = 1;
                do{
                    std::stringstream stream;
                    stream << suffix;
                    auto anotherBackupTableName = backupTableName + stream.str();
                    if(!this->table_exists(anotherBackupTableName, db)){
                        backupTableName = anotherBackupTableName;
                        break;
                    }
                    ++suffix;
                }while(true);
            }
            
            this->create_table(db, backupTableName);
            
            this->copy_table(db, backupTableName);
            
            this->drop_table(this->table.name, db);
            
            this->rename_table(db, backupTableName, this->table.name);
        }       
    private:
        typedef storage_impl<Ts...> Super;
        typedef storage_impl<H, Ts...> Self;
    };
    
    /**
     *  Storage class itself. Create an instanse to use it as an interfacto to sqlite db by calling `make_storage` function.
     */
    template<class ...Ts>
    struct storage_t {
        typedef storage_impl<Ts...> impl_type;
        
        template<class T, class ...Args>
        struct view_t {
            typedef T mapped_type;
            
            storage_t &storage;
            std::shared_ptr<database_connection> connection;
            
            const std::string query;
            
            view_t(storage_t &stor, decltype(connection) conn, Args ...args):
            storage(stor),
            connection(conn),
            query([&]{
                std::string q;
                stor.template generate_select_asterisk<T>(&q, args...);
                return q;
            }()){}
            
            struct iterator_t {
                
            protected:
                sqlite3_stmt *stmt = nullptr;
                view_t<T, Args...> &view;
                std::shared_ptr<T> temp;
                
                void extract_value(decltype(temp) &temp) {
                    temp = std::make_shared<T>();
                    auto &storage = this->view.storage;
                    auto &impl = storage.template get_impl<T>();
                    auto index = 0;
                    impl.table.for_each_column([&index, &temp, this] (auto c) {
                        auto member_pointer = c.member_pointer;
                        auto value = row_extrator<typename decltype(c)::field_type>().extract(this->stmt, index++);
                        (*temp).*member_pointer = value;
                    });
                }
                
            public:
                iterator_t(decltype(stmt) stmt_, view_t<T, Args...> &view_):stmt(stmt_),view(view_){
                    this->operator++();
                }
                
                ~iterator_t() {
                    statement_finalizer f{this->stmt};
                }
                
                T& operator*() {
                    if(!this->stmt) throw std::runtime_error("trying to dereference null iterator");
                    if(!this->temp){
//                        this->temp = std::make_shared<T>();
                        this->extract_value(this->temp);
                    }
                    return *this->temp;
                }
                
                T* operator->() {
                    if(!this->stmt) throw std::runtime_error("trying to dereference null iterator");
                    if(!this->temp){
//                        this->temp = std::make_shared<T>();
                        this->extract_value(this->temp);
                    }
                    return &*this->temp;
                }
                
                void operator++() {
                    if(this->stmt){
                        auto ret = sqlite3_step(this->stmt);
                        switch(ret){
                            case SQLITE_ROW:
                                this->temp = nullptr;
                                break;
                            case SQLITE_DONE:{
                                statement_finalizer f{this->stmt};
                                this->stmt = nullptr;
                            }break;
                            default:{
                                auto db = this->view.connection->get_db();
                                auto msg = sqlite3_errmsg(db);
                                throw std::runtime_error(msg);
                            }
                        }
                    }
                }
                
                void operator++(int) {
                    this->operator++();
                }
                
				//removed const return type to remove complier warning
                bool operator==(const iterator_t &other) const {
                    return this->stmt == other.stmt;
                }
                
				//removed const return type to remove complier warning
                bool operator!=(const iterator_t &other) const {
                    return !(*this == other);
                }
            };
            
            size_t size() {
                return this->storage.template count<T>();
            }
            
            bool empty() {
                return !this->size();
            }
            
            iterator_t end() {
                return {nullptr, *this};
            }
            
            iterator_t begin() {
                sqlite3_stmt *stmt = nullptr;
                auto db = this->connection->get_db();
                auto ret = sqlite3_prepare_v2(db, this->query.c_str(), -1, &stmt, nullptr);
                if(ret == SQLITE_OK){
                    return {stmt, *this};
                }else{
                    auto msg = sqlite3_errmsg(db);
                    throw std::runtime_error(msg);
                }
            }
        };
        
        /**
         *  @param filename_ database filename.
         */
        storage_t(const std::string &filename_, impl_type impl_):
        filename(filename_),
        impl(impl_),
        inMemory(filename_.empty() or filename_ == ":memory:"){
            if(inMemory){
                currentTransaction = std::make_shared<database_connection>(this->filename);
            }
        }
        
    protected:
        
        template<class O>
        void assert_mapped_type() {
            typedef std::tuple<typename Ts::object_type...> mapped_types_tuples;
            static_assert(tuple_helper::has_type<O, mapped_types_tuples>::value, "type is not mapped to a storage");
        }
        
        template<class O>
        auto& get_impl() {
            return this->impl.template get_impl<O>();
        }
        
        template<class T>
        std::string string_from_expression(T t, bool /*noTableName*/ = false) {
            auto isNullable = type_is_nullable<T>::value;
            if(isNullable and !type_is_nullable<T>()(t)){
                return "NULL";
            }else{
                auto needQuotes = std::is_base_of<text_printer, type_printer<T>>::value;
                std::stringstream ss;
                if(needQuotes){
                    ss << "'";
                }
                ss << field_printer<T>()(t);
                if(needQuotes){
                    ss << "'";
                }
                return ss.str();
            }
        }
        
        std::string string_from_expression(const std::string &t, bool /*noTableName*/ = false) {
            std::stringstream ss;
            ss << "'" << t << "'";
            return ss.str();
        }
        
        std::string string_from_expression(const char *t, bool /*noTableName*/ = false) {
            std::stringstream ss;
            ss << "'" << t << "'";
            return ss.str();
        }
        
        template<class F, class O>
        std::string string_from_expression(F O::*m, bool noTableName = false) {
            std::stringstream ss;
            if(!noTableName){
                ss << this->impl.template find_table_name<O>() << ".";
            }
            ss << "\"" << this->impl.column_name(m) << "\"";
            return ss.str();
        }
        
        template<class T>
        std::string string_from_expression(aggregate_functions::group_concat_double_t<T> &f, bool /*noTableName*/ = false) {
            std::stringstream ss;
            auto expr = this->string_from_expression(f.t);
            auto expr2 = this->string_from_expression(f.y);
            ss << static_cast<std::string>(f) << "(" << expr << ", " << expr2 << ") ";
            return ss.str();
        }
        
        template<class T>
        std::string string_from_expression(aggregate_functions::group_concat_single_t<T> &f, bool /*noTableName*/ = false) {
            std::stringstream ss;
            auto expr = this->string_from_expression(f.t);
            ss << static_cast<std::string>(f) << "(" << expr << ") ";
            return ss.str();
        }
        
        template<class L, class R>
        std::string string_from_expression(internal::conc_t<L, R> &f, bool /*noTableName*/ = false) {
            std::stringstream ss;
            auto lhs = this->string_from_expression(f.l);
            auto rhs = this->string_from_expression(f.r);
            ss << "(" << lhs << " || " << rhs << ") ";
            return ss.str();
        }
        
        template<class T>
        std::string string_from_expression(aggregate_functions::min_t<T> &f, bool /*noTableName*/ = false) {
            std::stringstream ss;
            auto expr = this->string_from_expression(f.t);
            ss << static_cast<std::string>(f) << "(" << expr << ") ";
            return ss.str();
        }
        
        template<class T>
        std::string string_from_expression(aggregate_functions::max_t<T> &f, bool /*noTableName*/ = false) {
            std::stringstream ss;
            auto expr = this->string_from_expression(f.t);
            ss << static_cast<std::string>(f) << "(" << expr << ") ";
            return ss.str();
        }
        
        template<class T>
        std::string string_from_expression(aggregate_functions::total_t<T> &f, bool /*noTableName*/ = false) {
            std::stringstream ss;
            auto expr = this->string_from_expression(f.t);
            ss << static_cast<std::string>(f) << "(" << expr << ") ";
            return ss.str();
        }
        
        template<class T>
        std::string string_from_expression(aggregate_functions::sum_t<T> &f, bool /*noTableName*/ = false) {
            std::stringstream ss;
            auto expr = this->string_from_expression(f.t);
            ss << static_cast<std::string>(f) << "(" << expr << ") ";
            return ss.str();
        }
        
        std::string string_from_expression(aggregate_functions::count_asterisk_t &f, bool /*noTableName*/ = false) {
            std::stringstream ss;
            ss << static_cast<std::string>(f) << "(*) ";
            return ss.str();
        }
        
        template<class T>
        std::string string_from_expression(aggregate_functions::count_t<T> &f, bool /*noTableName*/ = false) {
            std::stringstream ss;
            auto expr = this->string_from_expression(f.t);
            ss << static_cast<std::string>(f) << "(" << expr << ") ";
            return ss.str();
        }
        
        template<class T>
        std::string string_from_expression(aggregate_functions::avg_t<T> &a, bool /*noTableName*/ = false) {
            std::stringstream ss;
            auto expr = this->string_from_expression(a.t);
            ss << static_cast<std::string>(a) << "(" << expr << ") ";
            return ss.str();
        }
        
        template<class T>
        std::string string_from_expression(internal::distinct_t<T> &f, bool /*noTableName*/ = false) {
            std::stringstream ss;
            auto expr = this->string_from_expression(f.t);
            ss << static_cast<std::string>(f) << "(" << expr << ") ";
            return ss.str();
        }
        
        std::string string_from_expression(core_functions::changes_t &ch, bool /*noTableName*/ = false) {
            std::stringstream ss;
            ss << static_cast<std::string>(ch) << "() ";
            return ss.str();
        }
        
        template<class T>
        std::string string_from_expression(core_functions::length_t<T> &len, bool /*noTableName*/ = false) {
            std::stringstream ss;
            auto expr = this->string_from_expression(len.t);
            ss << static_cast<std::string>(len) << "(" << expr << ") ";
            return ss.str();
        }
        
        /*template<class ...Args>
        std::string string_from_expression(core_functions::char_t_<Args...> &f) {
            std::stringstream ss;
            typedef decltype(f.args) tuple_t;
            std::vector<std::string> args;
            args.reserve(std::tuple_size<tuple_t>::value);
            tuple_helper::iterator<std::tuple_size<tuple_t>::value - 1, Args...>()(f.args, [&](auto &v){
                auto expression = this->string_from_expression(v);
//                args.push_back(expression);
                args.insert(args.begin(), expression);
            });
            ss << static_cast<std::string>(f) << "(";
            auto lim = int(args.size());
            for(auto i = 0; i < lim; ++i) {
                ss << args[i];
                if(i < lim - 1) {
                    ss << ", ";
                }else{
                    ss << " ";
                }
            }
            ss << ") ";
            return ss.str();
        }*/
        
        template<class T>
        std::string string_from_expression(core_functions::upper_t<T> &a, bool /*noTableName*/ = false) {
            std::stringstream ss;
            auto expr = this->string_from_expression(a.t);
            ss << static_cast<std::string>(a) << "(" << expr << ") ";
            return ss.str();
        }
        
        template<class T>
        std::string string_from_expression(core_functions::lower_t<T> &a, bool /*noTableName*/ = false) {
            std::stringstream ss;
            auto expr = this->string_from_expression(a.t);
            ss << static_cast<std::string>(a) << "(" << expr << ") ";
            return ss.str();
        }
        
        template<class T>
        std::string string_from_expression(core_functions::abs_t<T> &a, bool /*noTableName*/ = false) {
            std::stringstream ss;
            auto expr = this->string_from_expression(a.t);
            ss << static_cast<std::string>(a) << "(" << expr << ") ";
            return ss.str();
        }
        
        template<class T>
        std::string process_where(conditions::is_null_t<T> &c) {
            std::stringstream ss;
            ss << this->string_from_expression(c.t) << " " << static_cast<std::string>(c) << " ";
            return ss.str();
        }
        
        template<class T>
        std::string process_where(conditions::is_not_null_t<T> &c) {
            std::stringstream ss;
            ss << this->string_from_expression(c.t) << " " << static_cast<std::string>(c) << " ";
            return ss.str();
        }
        
        template<class C>
        std::string process_where(conditions::negated_condition_t<C> &c) {
            std::stringstream ss;
            ss << " " << static_cast<std::string>(c) << " ";
            auto cString = this->process_where(c.c);
            ss << " (" << cString << " ) ";
            return ss.str();
        }
        
        template<class L, class R>
        std::string process_where(conditions::and_condition_t<L, R> &c) {
            std::stringstream ss;
            ss << " (" << this->process_where(c.l) << ") " << static_cast<std::string>(c) << " (" << this->process_where(c.r) << ") ";
            return ss.str();
        }
        
        template<class L, class R>
        std::string process_where(conditions::or_condition_t<L, R> &c) {
            std::stringstream ss;
            ss << " (" << this->process_where(c.l) << ") " << static_cast<std::string>(c) << " (" << this->process_where(c.r) << ") ";
            return ss.str();
        }
        
        template<class C>
        std::string process_where(C c) {
            auto leftString = this->string_from_expression(c.l);
            auto rightString = this->string_from_expression(c.r);
            std::stringstream ss;
            ss << leftString << " " << static_cast<std::string>(c) << " " << rightString;
            return ss.str();
        }
        
        template<class L, class E>
        std::string process_where(conditions::in_t<L, E> &inCondition) {
            std::stringstream ss;
            auto leftString = this->string_from_expression(inCondition.l);
            ss << leftString << " " << static_cast<std::string>(inCondition) << " (";
            for(size_t index = 0; index < inCondition.values.size(); ++index) {
                auto &value = inCondition.values[index];
                ss << " " << this->string_from_expression(value);
                if(index < inCondition.values.size() - 1) {
                    ss << ", ";
                }
            }
            ss << " )";
            return ss.str();
        }
        
        template<class A, class T>
        std::string process_where(conditions::like_t<A, T> &l) {
            std::stringstream ss;
            ss << this->string_from_expression(l.a) << " " << static_cast<std::string>(l) << " " << this->string_from_expression(l.t) << " ";
            return ss.str();
        }
        
        template<class A, class T>
        std::string process_where(conditions::between_t<A, T> &bw) {
            std::stringstream ss;
            auto expr = this->string_from_expression(bw.expr);
            ss << expr << " " << static_cast<std::string>(bw) << " " << this->string_from_expression(bw.b1) << " AND " << this->string_from_expression(bw.b2) << " ";
            return ss.str();
        }
        
        template<class O>
        std::string process_order_by(conditions::order_by_t<O> &orderBy) {
            std::stringstream ss;
            auto columnName = this->string_from_expression(orderBy.o);
            ss << columnName << " ";
            switch(orderBy.ascDesc){
                case 1:
                    ss << "ASC ";
                    break;
                case -1:
                    ss << "DESC ";
                    break;
            }
            return ss.str();
        }
        
        void process_single_condition(std::stringstream &ss, conditions::limit_t limt) {
            ss << static_cast<std::string>(limt) << " ";
            if(limt.has_offset) {
                if(limt.offset_is_implicit){
                    ss << limt.off << ", " << limt.lim;
                }else{
                    ss << limt.lim << " OFFSET " << limt.off;
                }
            }else{
                ss << limt.lim;
            }
            ss << " ";
        }
        
        template<class T>
        void process_join_constraint(std::stringstream &ss, conditions::on_t<T> &t) {
            ss << static_cast<std::string>(t) << " " << this->process_where(t.t) << " ";
        }
        
        template<class F, class O>
        void process_join_constraint(std::stringstream &ss, conditions::using_t<F, O> &u) {
            ss << static_cast<std::string>(u) << " (" << this->string_from_expression(u.column, true) << " ) ";
        }
        
        template<class O>
        void process_single_condition(std::stringstream &ss, conditions::cross_join_t<O> c) {
            ss << static_cast<std::string>(c) << " ";
            ss << this->impl.template find_table_name<O>() << " ";
        }
        
        template<class T, class O>
        void process_single_condition(std::stringstream &ss, conditions::inner_join_t<T, O> l) {
            ss << static_cast<std::string>(l) << " ";
            ss << this->impl.template find_table_name<T>() << " ";
            this->process_join_constraint(ss, l.constraint);
        }
        
        template<class T, class O>
        void process_single_condition(std::stringstream &ss, conditions::left_outer_join_t<T, O> l) {
            ss << static_cast<std::string>(l) << " ";
            ss << this->impl.template find_table_name<T>() << " ";
            this->process_join_constraint(ss, l.constraint);
        }
        
        template<class T, class O>
        void process_single_condition(std::stringstream &ss, conditions::left_join_t<T, O> l) {
            ss << static_cast<std::string>(l) << " ";
            ss << this->impl.template find_table_name<T>() << " ";
            this->process_join_constraint(ss, l.constraint);
        }
        
        template<class T, class O>
        void process_single_condition(std::stringstream &ss, conditions::join_t<T, O> l) {
            ss << static_cast<std::string>(l) << " ";
            ss << this->impl.template find_table_name<T>() << " ";
            this->process_join_constraint(ss, l.constraint);
        }
        
        template<class C>
        void process_single_condition(std::stringstream &ss, conditions::where_t<C> w) {
            ss << static_cast<std::string>(w) << " ";
            auto whereString = this->process_where(w.c);
            ss << "(" << whereString << ") ";
        }
        
        template<class O>
        void process_single_condition(std::stringstream &ss, conditions::order_by_t<O> orderBy) {
            ss << static_cast<std::string>(orderBy) << " ";
            auto orderByString = this->process_order_by(orderBy);
            ss << orderByString << " ";
        }
        
        template<class ...Args>
        void process_single_condition(std::stringstream &ss, conditions::group_by_t<Args...> groupBy) {
            std::vector<std::string> expressions;
            typedef std::tuple<Args...> typle_t;
            tuple_helper::iterator<std::tuple_size<typle_t>::value - 1, Args...>()(groupBy.args, [&](auto &v){
                auto expression = this->string_from_expression(v);
                expressions.push_back(expression);
            });
            ss << static_cast<std::string>(groupBy) << " ";
            for(size_t i = 0; i < expressions.size(); ++i) {
                ss << expressions[i];
                if(i < expressions.size() - 1) {
                    ss << ", ";
                }
            }
            ss << " ";
        }
        
        /**
         *  Recursion end.
         */
        template<class ...Args>
        void process_conditions(std::stringstream &, Args .../*args*/) {
            //..
        }
        
        template<class C, class ...Args>
        void process_conditions(std::stringstream &ss, C c, Args ...args) {
            this->process_single_condition(ss, c);
            this->process_conditions(ss, args...);
        }
        
    public:
        
        template<class T, class ...Args>
        view_t<T, Args...> view(Args ...args) {
            this->assert_mapped_type<T>();
            
            std::shared_ptr<database_connection> connection;
            sqlite3 *db;
            if(!this->currentTransaction){
                connection = std::make_shared<database_connection>(this->filename);
                db = connection->get_db();
            }else{
                db = this->currentTransaction->get_db();
            }
            return {*this, connection, args...};
        }
        
        template<class O, class ...Args>
        void remove_all(Args ...args) {
            this->assert_mapped_type<O>();
            
            std::shared_ptr<database_connection> connection;
            sqlite3 *db;
            if(!this->currentTransaction){
                connection = std::make_shared<database_connection>(this->filename);
                db = connection->get_db();
            }else{
                db = this->currentTransaction->get_db();
            }
//            impl.template remove_all<O>(db, nullptr, args...);
            auto &impl = this->get_impl<O>();
            std::stringstream ss;
            ss << "DELETE FROM " << impl.table.name << " ";
            this->process_conditions(ss, args...);
            auto query = ss.str();
            sqlite3_stmt *stmt;
            if (sqlite3_prepare_v2(db, query.c_str(), -1, &stmt, nullptr) == SQLITE_OK) {
                statement_finalizer finalizer{stmt};
                if (sqlite3_step(stmt) == SQLITE_DONE) {
                    return;
                }else{
                    throw std::runtime_error(sqlite3_errmsg(db));
                }
            }else {
                throw std::runtime_error(sqlite3_errmsg(db));
            }
        }
        
        /**
         *  Delete routine.
         *  O is an object's type. Must be specified explicitly.
         *  @param id id of object to be removed.
         */
        template<class O, class I>
        void remove(I id) {
            this->assert_mapped_type<O>();
            
            std::shared_ptr<database_connection> connection;
            sqlite3 *db;
            if(!this->currentTransaction){
                connection = std::make_shared<database_connection>(this->filename);
                db = connection->get_db();
            }else{
                db = this->currentTransaction->get_db();
            }
            this->impl.template remove<O>(id, db);
        }
        
        /**
         *  Update routine. Sets all non primary key fields where primary key is equal.
         *  O is an object type. May be not specified explicitly cause it can be deduced by
         *      compiler from first parameter.
         *  @param o object to be updated.
         */
        template<class O>
        void update(const O &o) {
            this->assert_mapped_type<O>();
            
            std::shared_ptr<database_connection> connection;
            sqlite3 *db;
            if(!this->currentTransaction){
                connection = std::make_shared<database_connection>(this->filename);
                db = connection->get_db();
            }else{
                db = this->currentTransaction->get_db();
            }
//            this->impl.update(o, db);
            auto &impl = this->get_impl<O>();
            std::stringstream ss;
            ss << "UPDATE " << impl.table.name << " SET ";
            std::vector<std::string> setColumnNames;
            impl.table.for_each_column( [&] (auto c) {
                if(!c.template has<constraints::primary_key_t>()) {
                    setColumnNames.emplace_back(c.name);
                }
            });
            for(size_t i = 0; i < setColumnNames.size(); ++i) {
                ss << setColumnNames[i] << " = ?";
                if(i < setColumnNames.size() - 1) {
                    ss << ", ";
                }else{
                    ss << " ";
                }
            }
            ss << "WHERE ";
            auto primaryKeyColumnNames = impl.table.template column_names_with<constraints::primary_key_t>();
            for(size_t i = 0; i < primaryKeyColumnNames.size(); ++i) {
                ss << primaryKeyColumnNames[i] << " = ?";
                if(i < primaryKeyColumnNames.size() - 1) {
                    ss << " AND ";
                }else{
                    ss << " ";
                }
            }
            
            auto query = ss.str();
            sqlite3_stmt *stmt;
            if (sqlite3_prepare_v2(db, query.c_str(), -1, &stmt, nullptr) == SQLITE_OK) {
                statement_finalizer finalizer{stmt};
                auto index = 1;
                impl.table.for_each_column([&o, stmt, &index] (auto c) {
                    if(!c.template has<constraints::primary_key_t>()) {
                        auto &value = o.*c.member_pointer;
                        statement_binder<typename decltype(c)::field_type>().bind(stmt, index++, value);
                    }
                });
                impl.table.for_each_column([&o, stmt, &index] (auto c) {
                    if(c.template has<constraints::primary_key_t>()) {
                        auto &value = o.*c.member_pointer;
                        statement_binder<typename decltype(c)::field_type>().bind(stmt, index++, value);
                    }
                });
                if (sqlite3_step(stmt) == SQLITE_DONE) {
                    return;
                }else{
                    auto msg = sqlite3_errmsg(db);
                    throw std::runtime_error(msg);
                }
            }else {
                auto msg = sqlite3_errmsg(db);
                throw std::runtime_error(msg);
            }
        }
        
        template<class ...Args, class ...Wargs>
        void update_all(internal::set_t<Args...> set, Wargs ...wh) {
            std::shared_ptr<database_connection> connection;
            sqlite3 *db;
            if(!this->currentTransaction){
                connection = std::make_shared<database_connection>(this->filename);
                db = connection->get_db();
            }else{
                db = this->currentTransaction->get_db();
            }
            
            std::stringstream ss;
            ss << "UPDATE ";
            std::set<std::string> tableNamesSet;
            set.for_each([this, &tableNamesSet](auto &lhs, auto &/*rhs*/){
                auto tableName = this->parse_table_name(lhs);
                /*auto it = std::find(tableNames.begin(),
                                    tableNames.end(),
                                    tableName);
                if(it == tableNames.end()){
                    tableNames.insert(tableName);
                }*/
                tableNamesSet.insert(tableName.begin(), tableName.end());
            });
            if(tableNamesSet.size()){
                if(tableNamesSet.size() == 1){
                    ss << *tableNamesSet.begin() << " ";
                    ss << static_cast<std::string>(set) << " ";
                    std::vector<std::string> setPairs;
                    set.for_each([this, &setPairs](auto &lhs, auto &rhs){
                        std::stringstream sss;
                        sss << this->string_from_expression(lhs, true) << " = " << this->string_from_expression(rhs) << " ";
                        setPairs.push_back(sss.str());
                    });
                    auto setPairsCount = setPairs.size();
                    for(size_t i = 0; i < setPairsCount; ++i) {
                        ss << setPairs[i] << " ";
                        if(i < setPairsCount - 1) {
                            ss << ", ";
                        }
                    }
                    this->process_conditions(ss, wh...);
                    auto query = ss.str();
                    sqlite3_stmt *stmt;
                    if (sqlite3_prepare_v2(db, query.c_str(), -1, &stmt, nullptr) == SQLITE_OK) {
                        statement_finalizer finalizer{stmt};
                        if (sqlite3_step(stmt) == SQLITE_DONE) {
                            return;
                        }else{
                            auto msg = sqlite3_errmsg(db);
                            throw std::runtime_error(msg);
                        }
                    }else {
                        auto msg = sqlite3_errmsg(db);
                        throw std::runtime_error(msg);
                    }
                }else{
                    throw std::runtime_error("too many table fields specified - UPDATE can be performed only for a single table");
                }
            }else{
                throw std::runtime_error("incorrect SET fields specified");
            }
        }
        
    protected:
        
        /**
         *  O - mapped type
         *  Args - conditions
         *  @param query - result query string
         *  @return impl for O
         */
        template<class O, class ...Args>
        auto& generate_select_asterisk(std::string *query, Args ...args) {
            std::stringstream ss;
            ss << "SELECT ";
            auto &impl = this->get_impl<O>();
            auto columnNames = impl.table.column_names();
            for(size_t i = 0; i < columnNames.size(); ++i) {
                ss
                << impl.table.name << "."
                << "\""
                << columnNames[i]
                << "\""
                ;
                if(i < columnNames.size() - 1) {
                    ss << ", ";
                }else{
                    ss << " ";
                }
            }
            ss << "FROM '" << impl.table.name << "' ";
            this->process_conditions(ss, args...);
            if(query){
                *query = ss.str();
            }
            return impl;
        }
        
        template<class T>
        std::set<std::string> parse_table_name(T &) {
            return {};
        }
        
        template<class F, class O>
        std::set<std::string> parse_table_name(F O::*) {
            /*std::set<std::string> res;
            res.insert(this->impl.template find_table_name<O>());
            return res;*/
            return {this->impl.template find_table_name<O>()};
        }
        
        template<class T>
        std::set<std::string> parse_table_name(aggregate_functions::min_t<T> &f) {
            return this->parse_table_name(f.t);
        }
        
        template<class T>
        std::set<std::string> parse_table_name(aggregate_functions::max_t<T> &f) {
            return this->parse_table_name(f.t);
        }
        
        template<class T>
        std::set<std::string> parse_table_name(aggregate_functions::sum_t<T> &f) {
            return this->parse_table_name(f.t);
        }
        
        template<class T>
        std::set<std::string> parse_table_name(aggregate_functions::total_t<T> &f) {
            return this->parse_table_name(f.t);
        }
        
        template<class T>
        std::set<std::string> parse_table_name(aggregate_functions::group_concat_double_t<T> &f) {
            auto res = this->parse_table_name(f.t);
            auto secondSet = this->parse_table_name(f.y);
            res.insert(secondSet.begin(), secondSet.end());
            return res;
        }
        
        template<class T>
        std::set<std::string> parse_table_name(aggregate_functions::group_concat_single_t<T> &f) {
            return this->parse_table_name(f.t);
        }
        
        template<class T>
        std::set<std::string> parse_table_name(aggregate_functions::count_t<T> &f) {
            return this->parse_table_name(f.t);
        }
        
        template<class T>
        std::set<std::string> parse_table_name(aggregate_functions::avg_t<T> &a) {
            return this->parse_table_name(a.t);
        }
        
        template<class T>
        std::set<std::string> parse_table_name(core_functions::length_t<T> &len) {
            return this->parse_table_name(len.t);
        }
        
        /*template<class ...Args>
        std::set<std::string> parse_table_name(core_functions::char_t_<Args...> &f) {
            std::set<std::string> res;
            //return this->parse_table_name(len.t);
            typedef decltype(f.args) tuple_t;
            tuple_helper::iterator<std::tuple_size<tuple_t>::value - 1, Args...>()(f.args, [&](auto &v){
                auto tableNames = this->parse_table_name(v);
                res.insert(tableNames.begin(), tableNames.end());
            });
            return res;
        }*/
        
        template<class T>
        std::set<std::string> parse_table_name(core_functions::upper_t<T> &a) {
            return this->parse_table_name(a.t);
        }
        
        template<class T>
        std::set<std::string> parse_table_name(core_functions::lower_t<T> &a) {
            return this->parse_table_name(a.t);
        }
        
        template<class T>
        std::set<std::string> parse_table_name(core_functions::abs_t<T> &a) {
            return this->parse_table_name(a.t);
        }
        
        template<class T>
        std::set<std::string> parse_table_name(internal::distinct_t<T> &f) {
            return this->parse_table_name(f.t);
        }
        
        template<class ...Args>
        std::set<std::string> parse_table_names(Args .../*args*/) {
            return {};
        }
        
        template<class H, class ...Args>
        std::set<std::string> parse_table_names(H h, Args ...args) {
            auto res = this->parse_table_names(std::forward<Args>(args)...);
            auto tableName = this->parse_table_name(h);
            /*if(tableName.length()){
                if(std::find(res.begin(),
                             res.end(),
                             tableName) == res.end()) {
                    res.push_back(tableName);
                }
            }*/
            res.insert(tableName.begin(),
                       tableName.end());
            return res;
        }
        
        template<class ...Args>
        std::set<std::string> parse_table_names(internal::columns_t<Args...> &cols) {
            std::set<std::string> res;
            cols.for_each([&](auto &m){
                auto tableName = this->parse_table_name(m);
                /*if(tableName.length()){
                    if(std::find(res.begin(),
                                 res.end(),
                                 tableName) == res.end()) {
                        res.push_back(tableName);
                    }
                }*/
                res.insert(tableName.begin(),
                           tableName.end());
            });
            return res;
        }
        
    public:
        
        /**
         *  Select * with no conditions routine.
         *  O is an object type to be extracted. Must be specified explicitly.
         *  @return All objects of type O stored in database at the moment.
         */
        template<class O, class C = std::vector<O>, class ...Args>
        C get_all(Args ...args) {
            this->assert_mapped_type<O>();
            
            std::shared_ptr<database_connection> connection;
            sqlite3 *db;
            if(!this->currentTransaction){
                connection = std::make_shared<database_connection>(this->filename);
                db = connection->get_db();
            }else{
                db = this->currentTransaction->get_db();
            }
            C res;
            std::string query;
            auto &impl = this->generate_select_asterisk<O>(&query, args...);
            
            typedef std::tuple<C*, decltype(&impl)> date_tuple_t;
            date_tuple_t data{&res, &impl};
            auto rc = sqlite3_exec(db,
                                   query.c_str(),
                                   [](void *data, int argc, char **argv,char **) -> int {
                                       auto &d = *(date_tuple_t*)data;
                                       auto &res = *std::get<0>(d);
                                       auto t = std::get<1>(d);
                                       if(argc){
                                           O o;
                                           auto index = 0;
                                           t->table.for_each_column([&index, &o, argv] (auto c) {
                                               auto member_pointer = c.member_pointer;
                                               auto value = row_extrator<typename decltype(c)::field_type>().extract(argv[index++]);
                                               o.*member_pointer = value;
                                           });
                                           res.push_back(std::move(o));
                                       }
                                       return 0;
                                   }, &data, nullptr);
            if(rc != SQLITE_OK) {
                auto msg = sqlite3_errmsg(db);
                throw std::runtime_error(msg);
            }
            return res;
        }
        
        /**
         *  Select * by id routine.
         *  throws sqlite_orm::not_found_exeption if object not found with given id.
         *  throws std::runtime_error in case of db error.
         *  O is an object type to be extracted. Must be specified explicitly.
         *  @return Object of type O where id is equal parameter passed or throws `not_found_exception`
         *  if there is no object with such id.
         */
        template<class O, class I>
        O get(I id) {
            this->assert_mapped_type<O>();
            
            std::shared_ptr<database_connection> connection;
            sqlite3 *db;
            if(!this->currentTransaction){
                connection = std::make_shared<database_connection>(this->filename);
                db = connection->get_db();
            }else{
                db = this->currentTransaction->get_db();
            }
            auto &impl = this->get_impl<O>();
            std::shared_ptr<O> res;
            std::stringstream ss;
            ss << "SELECT ";
            auto columnNames = impl.table.column_names();
            for(size_t i = 0; i < columnNames.size(); ++i) {
                ss << "\"" << columnNames[i] << "\"";
                if(i < columnNames.size() - 1) {
                    ss << ", ";
                }else{
                    ss << " ";
                }
            }
            ss << "FROM " << impl.table.name << " WHERE ";
            auto primaryKeyColumnName = impl.table.primary_key_column_name();
            if(primaryKeyColumnName.size()){
                ss << primaryKeyColumnName << " = " << string_from_expression(id);
                auto query = ss.str();
                typedef std::tuple<decltype(&impl), decltype(res)*> data_tuple_t;
                data_tuple_t dataTuple = std::make_tuple(&impl, &res);
                auto rc = sqlite3_exec(db,
                                       query.c_str(),
                                       [](void *data, int argc, char **argv,char **/*azColName*/)->int{
                                           auto &d = *(data_tuple_t*)data;
                                           auto &res = *std::get<1>(d);
                                           auto t = std::get<0>(d);
                                           if(argc){
                                               res = std::make_shared<O>();
                                               auto index = 0;
                                               t->table.for_each_column([&] (auto c) {
                                                   auto &o = *res;
                                                   auto member_pointer = c.member_pointer;
                                                   auto value = row_extrator<typename decltype(c)::field_type>().extract(argv[index++]);
                                                   o.*member_pointer = value;
                                               });
                                           }
                                           return 0;
                                       }, &dataTuple, nullptr);
                if(rc != SQLITE_OK) {
                    throw std::runtime_error(sqlite3_errmsg(db));
                }
                if(res){
                    return *res;
                }else{
                    throw not_found_exception{};
                }
            }else{
                throw std::runtime_error("table " + impl.table.name + " has no primary key column");
            }
        }
        
        /**
         *  The same as `get` function but doesn't throw an exeption if noting found but returns std::shared_ptr with null value.
         *  throws std::runtime_error iin case of db error.
         */
        template<class O, class I>
        std::shared_ptr<O> get_no_throw(I id) {
            this->assert_mapped_type<O>();
            
            std::shared_ptr<database_connection> connection;
            sqlite3 *db;
            if(!this->currentTransaction){
                connection = std::make_shared<database_connection>(this->filename);
                db = connection->get_db();
            }else{
                db = this->currentTransaction->get_db();
            }
//            return impl.template get_no_throw<O>(id, db);
            auto &impl = this->get_impl<O>();
            std::shared_ptr<O> res;
            std::stringstream ss;
            ss << "SELECT ";
            auto columnNames = impl.table.column_names();
            for(size_t i = 0; i < columnNames.size(); ++i) {
                ss << "\"" << columnNames[i] << "\"";
                if(i < columnNames.size() - 1) {
                    ss << ", ";
                }else{
                    ss << " ";
                }
            }
            ss << "FROM " << impl.table.name << " WHERE ";
//            ss << "SELECT * FROM " << impl.table.name << " WHERE ";
            auto primaryKeyColumnName = impl.table.primary_key_column_name();
            if(primaryKeyColumnName.size()){
                ss << primaryKeyColumnName << " = " << string_from_expression(id);
                auto query = ss.str();
                typedef std::tuple<decltype(&impl), decltype(&res)> Data;
                Data aTuple = std::make_tuple(&impl, &res);
                auto rc = sqlite3_exec(db,
                                       query.c_str(),
                                       [](void *data, int argc, char **argv,char **/*azColName*/)->int{
                                           auto &aTuple = *(Data*)data;
                                           auto &res = *std::get<1>(aTuple);
                                           auto t = std::get<0>(aTuple);
                                           if(argc){
                                               res = std::make_shared<O>();
                                               auto index = 0;
                                               t->table.for_each_column([&] (auto c) {
                                                   auto &o = *res;
                                                   auto member_pointer = c.member_pointer;
                                                   auto value = row_extrator<typename decltype(c)::field_type>().extract(argv[index++]);
                                                   o.*member_pointer = value;
                                               });
                                           }
                                           return 0;
                                       }, &aTuple, nullptr);
                if(rc != SQLITE_OK) {
                    auto msg = sqlite3_errmsg(db);
                    throw std::runtime_error(msg);
                }
                return res;
            }else{
                throw std::runtime_error("table " + impl.table.name + " has no primary key column");
            }
        }
        
        /**
         *  SELECT COUNT(*) with no conditions routine. https://www.sqlite.org/lang_aggfunc.html#count
         *  @return Number of O object in table.
         */
        template<class O, class ...Args>
        int count(Args ...args) {
            this->assert_mapped_type<O>();
            
            std::shared_ptr<database_connection> connection;
            sqlite3 *db;
            if(!this->currentTransaction){
                connection = std::make_shared<database_connection>(this->filename);
                db = connection->get_db();
            }else{
                db = this->currentTransaction->get_db();
            }
            
            auto &impl = this->get_impl<O>();
            int res = 0;
            std::stringstream ss;
            ss << "SELECT " << static_cast<std::string>(sqlite_orm::count()) << "(*) FROM " << impl.table.name << " ";
            this->process_conditions(ss, args...);
            auto query = ss.str();
            auto rc = sqlite3_exec(db,
                                   query.c_str(),
                                   [](void *data, int argc, char **argv,char **) -> int {
                                       auto &res = *(int*)data;
                                       if(argc){
                                           res = row_extrator<int>().extract(argv[0]);
                                       }
                                       return 0;
                                   }, &res, nullptr);
            if(rc != SQLITE_OK) {
                auto msg = sqlite3_errmsg(db);
                throw std::runtime_error(msg);
            }
            return res;
        }
        
        /**
         *  SELECT COUNT(X) https://www.sqlite.org/lang_aggfunc.html#count
         *  @param m member pointer to class mapped to the storage.
         */
        template<class F, class O, class ...Args>
        int count(F O::*m, Args ...args) {
            this->assert_mapped_type<O>();
            
            std::shared_ptr<database_connection> connection;
            sqlite3 *db;
            if(!this->currentTransaction){
                connection = std::make_shared<database_connection>(this->filename);
                db = connection->get_db();
            }else{
                db = this->currentTransaction->get_db();
            }
//            return impl.count(m, db, nullptr, args...);
            auto &impl = this->get_impl<O>();
            int res = 0;
            std::stringstream ss;
            ss << "SELECT " << static_cast<std::string>(sqlite_orm::count(0)) << "(";
//            auto columnName = impl.table.find_column_name(m);
            auto columnName = this->string_from_expression(m);
            if(columnName.length()){
                ss << columnName << ") FROM "<< impl.table.name << " ";
                this->process_conditions(ss, args...);
                auto query = ss.str();
                auto rc = sqlite3_exec(db,
                                       query.c_str(),
                                       [](void *data, int argc, char **argv,char **/*azColName*/) -> int {
                                           auto &res = *(int*)data;
                                           if(argc){
//                                               res = std::atoi(argv[0]);
                                               res = row_extrator<int>().extract(argv[0]);
                                           }
                                           return 0;
                                       }, &res, nullptr);
                if(rc != SQLITE_OK) {
                    auto msg = sqlite3_errmsg(db);
                    throw std::runtime_error(msg);
                }
            }else{
                throw std::runtime_error("column not found");
            }
            return res;
        }
        
        /**
         *  AVG(X) query.   https://www.sqlite.org/lang_aggfunc.html#avg
         *  @param m is a class member pointer (the same you passed into make_column).
         *  @return average value from db.
         */
        template<class F, class O, class ...Args>
        double avg(F O::*m, Args ...args) {
            this->assert_mapped_type<O>();
            
            std::shared_ptr<database_connection> connection;
            sqlite3 *db;
            if(!this->currentTransaction){
                connection = std::make_shared<database_connection>(this->filename);
                db = connection->get_db();
            }else{
                db = this->currentTransaction->get_db();
            }
//            return impl.avg(m, db, nullptr, args...);
            auto &impl = this->get_impl<O>();
            double res = 0;
            std::stringstream ss;
            ss << "SELECT " << static_cast<std::string>(sqlite_orm::avg(0)) << "(";
//            auto columnName = impl.table.find_column_name(m);
            auto columnName = this->string_from_expression(m);
            if(columnName.length()){
                ss << columnName << ") FROM "<< impl.table.name << " ";
                this->process_conditions(ss, args...);
                auto query = ss.str();
                auto rc = sqlite3_exec(db,
                                       query.c_str(),
                                       [](void *data, int argc, char **argv,char **/*azColName*/)->int{
                                           auto &res = *(double*)data;
                                           if(argc){
//                                               res = std::atof(argv[0]);
                                               res = row_extrator<double>().extract(argv[0]);
                                           }
                                           return 0;
                                       }, &res, nullptr);
                if(rc != SQLITE_OK) {
                    auto msg = sqlite3_errmsg(db);
                    throw std::runtime_error(msg);
                }
            }else{
                throw std::runtime_error("column not found");
            }
            return res;
        }
        
        /**
         *  GROUP_CONCAT(X) query.  https://www.sqlite.org/lang_aggfunc.html#groupconcat
         *  @param m is a class member pointer (the same you passed into make_column).
         *  @return group_concat query result.
         */
        template<class F, class O, class ...Args>
        std::string group_concat(F O::*m, Args ...args) {
            this->assert_mapped_type<O>();
            
            std::shared_ptr<database_connection> connection;
            sqlite3 *db;
            if(!this->currentTransaction){
                connection = std::make_shared<database_connection>(this->filename);
                db = connection->get_db();
            }else{
                db = this->currentTransaction->get_db();
            }
//            return impl.group_concat(m, db, nullptr, args...);
            auto &impl = this->get_impl<O>();
            std::string res;
            std::stringstream ss;
            ss << "SELECT " << static_cast<std::string>(sqlite_orm::group_concat(0)) << "(";
//            auto columnName = impl.table.find_column_name(m);
            auto columnName = this->string_from_expression(m);
            if(columnName.length()){
                ss << columnName << ") FROM "<< impl.table.name << " ";
                this->process_conditions(ss, args...);
                auto query = ss.str();
                auto rc = sqlite3_exec(db,
                                       query.c_str(),
                                       [](void *data, int argc, char **argv,char **/*azColName*/) -> int {
                                           auto &res = *(std::string*)data;
                                           if(argc){
//                                               res = argv[0];
                                               res = row_extrator<std::string>().extract(argv[0]);
                                           }
                                           return 0;
                                       }, &res, nullptr);
                if(rc != SQLITE_OK) {
                    auto msg = sqlite3_errmsg(db);
                    throw std::runtime_error(msg);
                }
            }else{
                throw std::runtime_error("column not found");
            }
            return res;
        }
        
        /**
         *  GROUP_CONCAT(X, Y) query.   https://www.sqlite.org/lang_aggfunc.html#groupconcat
         *  @param m is a class member pointer (the same you passed into make_column).
         *  @return group_concat query result.
         */
        template<class F, class O, class ...Args>
        std::string group_concat(F O::*m, const std::string &y, Args ...args) {
            this->assert_mapped_type<O>();
            
            std::shared_ptr<database_connection> connection;
            sqlite3 *db;
            if(!this->currentTransaction){
                connection = std::make_shared<database_connection>(this->filename);
                db = connection->get_db();
            }else{
                db = this->currentTransaction->get_db();
            }
            auto &impl = this->get_impl<O>();
            std::string res;
            std::stringstream ss;
            ss << "SELECT " << static_cast<std::string>(sqlite_orm::group_concat(0)) << "(";
//            auto columnName = impl.table.find_column_name(m);
            auto columnName = this->string_from_expression(m);
            if(columnName.length()){
                ss << columnName << ",\"" << y << "\") FROM "<< impl.table.name << " ";
                this->process_conditions(ss, args...);
                auto query = ss.str();
                auto rc = sqlite3_exec(db,
                                       query.c_str(),
                                       [](void *data, int argc, char **argv,char **/*azColName*/) -> int {
                                           auto &res = *(std::string*)data;
                                           if(argc){
//                                               res = argv[0];
                                               res = row_extrator<std::string>().extract(argv[0]);
                                           }
                                           return 0;
                                       }, &res, nullptr);
                if(rc != SQLITE_OK) {
                    auto msg = sqlite3_errmsg(db);
                    throw std::runtime_error(msg);
                }
            }else{
                throw std::runtime_error("column not found");
            }
            return res;
        }
        
        template<class F, class O, class ...Args>
        std::string group_concat(F O::*m, const char *y, Args ...args) {
            return this->group_concat(m, std::string(y), args...);
        }
        
        /**
         *  MAX(x) query.
         *  @param m is a class member pointer (the same you passed into make_column).
         *  @return std::shared_ptr with max value or null if sqlite engine returned null.
         */
        template<class F, class O, class ...Args>
        std::shared_ptr<F> max(F O::*m, Args ...args) {
            this->assert_mapped_type<O>();
            
            std::shared_ptr<database_connection> connection;
            sqlite3 *db;
            if(!this->currentTransaction){
                connection = std::make_shared<database_connection>(this->filename);
                db = connection->get_db();
            }else{
                db = this->currentTransaction->get_db();
            }
            auto &impl = this->get_impl<O>();
            std::shared_ptr<F> res;
            std::stringstream ss;
            ss << "SELECT " << static_cast<std::string>(sqlite_orm::max(0)) << "(";
//            auto columnName = impl.table.find_column_name(m);
            auto columnName = this->string_from_expression(m);
            if(columnName.length()){
                ss << columnName << ") FROM " << impl.table.name << " ";
                this->process_conditions(ss, args...);
                auto query = ss.str();
                auto rc = sqlite3_exec(db,
                                       query.c_str(),
                                       [](void *data, int argc, char **argv,char **/*azColName*/)->int{
                                           auto &res = *(std::shared_ptr<F>*)data;
                                           if(argc){
                                               if(argv[0]){
                                                   res = std::make_shared<F>(row_extrator<F>().extract(argv[0]));
                                               }
                                           }
                                           return 0;
                                       }, &res, nullptr);
                if(rc != SQLITE_OK) {
                    auto msg = sqlite3_errmsg(db);
                    throw std::runtime_error(msg);
                }
            }else{
                throw std::runtime_error("column not found");
            }
            return res;
        }
        
        /**
         *  MIN(x) query.
         *  @param m is a class member pointer (the same you passed into make_column).
         *  @return std::shared_ptr with min value or null if sqlite engine returned null.
         */
        template<class F, class O, class ...Args>
        std::shared_ptr<F> min(F O::*m, Args ...args) {
            this->assert_mapped_type<O>();
            
            std::shared_ptr<database_connection> connection;
            sqlite3 *db;
            if(!this->currentTransaction){
                connection = std::make_shared<database_connection>(this->filename);
                db = connection->get_db();
            }else{
                db = this->currentTransaction->get_db();
            }
            auto &impl = this->get_impl<O>();
            std::shared_ptr<F> res;
            std::stringstream ss;
            ss << "SELECT " << static_cast<std::string>(sqlite_orm::min(0)) << "(";
//            auto columnName = impl.table.find_column_name(m);
            auto columnName = this->string_from_expression(m);
            if(columnName.length()){
                ss << columnName << ") FROM " << impl.table.name << " ";
                this->process_conditions(ss, args...);
                auto query = ss.str();
                auto rc = sqlite3_exec(db,
                                       query.c_str(),
                                       [](void *data, int argc, char **argv,char **)->int{
                                           auto &res = *(std::shared_ptr<F>*)data;
                                           if(argc){
                                               if(argv[0]){
                                                   res = std::make_shared<F>(row_extrator<F>().extract(argv[0]));
                                               }
                                           }
                                           return 0;
                                       }, &res, nullptr);
                if(rc != SQLITE_OK) {
                    auto msg = sqlite3_errmsg(db);
                    throw std::runtime_error(msg);
                }
            }else{
                throw std::runtime_error("column not found");
            }
            return res;
        }
        
        /**
         *  SUM(x) query.
         *  @param m is a class member pointer (the same you passed into make_column).
         *  @return std::shared_ptr with sum value or null if sqlite engine returned null.
         */
        template<class F, class O, class ...Args>
        std::shared_ptr<F> sum(F O::*m, Args ...args) {
            this->assert_mapped_type<O>();
            
            std::shared_ptr<database_connection> connection;
            sqlite3 *db;
            if(!this->currentTransaction){
                connection = std::make_shared<database_connection>(this->filename);
                db = connection->get_db();
            }else{
                db = this->currentTransaction->get_db();
            }
            auto &impl = this->get_impl<O>();
            std::shared_ptr<F> res;
            std::stringstream ss;
            ss << "SELECT " << static_cast<std::string>(sqlite_orm::sum(0)) << "(";
//            auto columnName = impl.table.find_column_name(m);
            auto columnName = this->string_from_expression(m);
            if(columnName.length()){
                ss << columnName << ") FROM "<< impl.table.name << " ";
                this->process_conditions(ss, args...);
                auto query = ss.str();
                auto rc = sqlite3_exec(db,
                                       query.c_str(),
                                       [](void *data, int argc, char **argv,char **)->int{
                                           auto &res = *(std::shared_ptr<F>*)data;
                                           if(argc){
                                               res = std::make_shared<F>(row_extrator<F>().extract(argv[0]));
                                           }
                                           return 0;
                                       }, &res, nullptr);
                if(rc != SQLITE_OK) {
                    auto msg = sqlite3_errmsg(db);
                    throw std::runtime_error(msg);
                }
            }else{
                throw std::runtime_error("column not found");
            }
            return res;
        }
        
        /**
         *  TOTAL(x) query.
         *  @param m is a class member pointer (the same you passed into make_column).
         *  @return total value (the same as SUM but not nullable. More details here https://www.sqlite.org/lang_aggfunc.html)
         */
        template<class F, class O, class ...Args>
        double total(F O::*m, Args ...args) {
            this->assert_mapped_type<O>();
            
            std::shared_ptr<database_connection> connection;
            sqlite3 *db;
            if(!this->currentTransaction){
                connection = std::make_shared<database_connection>(this->filename);
                db = connection->get_db();
            }else{
                db = this->currentTransaction->get_db();
            }
//            return impl.total(m, db, nullptr, args...);
//            auto &impl = this->get_impl<O>();
            double res;
            std::stringstream ss;
            ss << "SELECT " << static_cast<std::string>(sqlite_orm::total(0)) << "(";
//            auto columnName = impl.table.find_column_name(m);
            auto columnName = this->string_from_expression(m);
            if(columnName.length()){
                ss << columnName << ") ";
                auto tableNamesSet = this->parse_table_names(m);
                if(tableNamesSet.size()){
                    ss << "FROM " ;
                    std::vector<std::string> tableNames(tableNamesSet.begin(), tableNamesSet.end());
                    for(size_t i = 0; i < tableNames.size(); ++i) {
                        ss << tableNames[i];
                        if(i < tableNames.size() - 1) {
                            ss << ",";
                        }
                        ss << " ";
                    }
                }
//                ss << "FROM "<< impl.table.name << " ";
                this->process_conditions(ss, args...);
                auto query = ss.str();
                auto rc = sqlite3_exec(db,
                                       query.c_str(),
                                       [](void *data, int argc, char **argv,char **)->int{
                                           auto &res = *(double*)data;
                                           if(argc){
                                               res = row_extrator<double>().extract(argv[0]);
                                           }
                                           return 0;
                                       }, &res, nullptr);
                if(rc != SQLITE_OK) {
                    auto msg = sqlite3_errmsg(db);
                    throw std::runtime_error(msg);
                }
            }else{
                throw std::runtime_error("column not found");
            }
            return res;
        }
        
        /**
         *  Select a single column into std::vector<T>.
         */
        template<class T, class ...Args, class R = typename internal::column_result_t<T>::type>
        std::vector<R> select(T m, Args ...args) {
            std::shared_ptr<database_connection> connection;
            sqlite3 *db;
            if(!this->currentTransaction){
                connection = std::make_shared<database_connection>(this->filename);
                db = connection->get_db();
            }else{
                db = this->currentTransaction->get_db();
            }
            std::vector<R> res;
            std::stringstream ss;
            ss << "SELECT ";
            auto columnName = this->string_from_expression(m);
            if(columnName.length()){
                ss << columnName << " ";
                auto tableNamesSet = this->parse_table_names(m);
                if(tableNamesSet.size()){
                    ss << "FROM " ;
                    std::vector<std::string> tableNames(tableNamesSet.begin(), tableNamesSet.end());
                    for(size_t i = 0; i < tableNames.size(); ++i) {
                        ss << tableNames[i];
                        if(i < tableNames.size() - 1) {
                            ss << ",";
                        }
                        ss << " ";
                    }
                }
//                ss << impl.table.name << " ";
                this->process_conditions(ss, args...);
                auto query = ss.str();
                auto rc = sqlite3_exec(db,
                                       query.c_str(),
                                       [](void *data, int /*argc*/, char **argv,char **/*azColName*/) -> int {
                                           auto &res = *(std::vector<R>*)data;
                                           auto value = row_extrator<R>().extract(argv[0]);
                                           res.push_back(value);
                                           return 0;
                                       }, &res, nullptr);
                if(rc != SQLITE_OK) {
                    auto msg = sqlite3_errmsg(db);
                    throw std::runtime_error(msg);
                }
            }else{
                throw std::runtime_error("column not found");
            }
            return res;
        }
        
        /**
         *  Select several columns into std::vector<std::tuple<...>>.
         */
        template<class ...Args,
        class R = std::tuple<typename internal::column_result_t<Args>::type...>,
        class ...Conds
        >
        std::vector<R> select(internal::columns_t<Args...> cols, Conds ...conds) {
            std::shared_ptr<database_connection> connection;
            sqlite3 *db;
            if(!this->currentTransaction){
                connection = std::make_shared<database_connection>(this->filename);
                db = connection->get_db();
            }else{
                db = this->currentTransaction->get_db();
            }
            std::vector<R> res;
            std::stringstream ss;
            ss << "SELECT ";
            if(cols.distinct) {
                ss << static_cast<std::string>(distinct(0)) << " ";
            }
            std::vector<std::string> columnNames;
            columnNames.reserve(cols.count());
            cols.for_each([&](auto &m) {
                auto columnName = this->string_from_expression(m);
                if(columnName.length()){
                    columnNames.push_back(columnName);
                }else{
                    throw std::runtime_error("column not found");
                }
            });
            for(size_t i = 0; i < columnNames.size(); ++i) {
                ss << columnNames[i];
                if(i < columnNames.size() - 1) {
                    ss << ", ";
                }else{
                    ss << " ";
                }
            }
            auto tableNamesSet = this->parse_table_names(cols);
            internal::join_iterator<Conds...>()([&](auto c){
                typedef typename decltype(c)::type crossJoinType;
                auto crossJoinedTableName = this->impl.template find_table_name<crossJoinType>();
                tableNamesSet.erase(crossJoinedTableName);
            });
            if(tableNamesSet.size()){
                ss << " FROM ";
                std::vector<std::string> tableNames(tableNamesSet.begin(), tableNamesSet.end());
                for(size_t i = 0; i < tableNames.size(); ++i) {
                    ss << tableNames[i];
                    if(int(i) < int(tableNames.size()) - 1) {
                        ss << ",";
                    }
                    ss << " ";
                }
            }
            this->process_conditions(ss, conds...);
            auto query = ss.str();
            auto rc = sqlite3_exec(db,
                                   query.c_str(),
                                   [](void *data, int /*argc*/, char **argv,char **/*azColName*/) -> int {
                                       auto &res = *(std::vector<R>*)data;
                                       auto value = row_extrator<R>().extract(argv);
                                       res.push_back(value);
                                       return 0;
                                   }, &res, nullptr);
            if(rc != SQLITE_OK) {
                auto msg = sqlite3_errmsg(db);
                throw std::runtime_error(msg);
            }
            return res;
        }
        
        /**
         *  Returns a string representation of object of a class mapped to the storage.
         *  Type of string has json-like style.
         */
        template<class O>
        std::string dump(const O &o) {
            this->assert_mapped_type<O>();
            
            std::shared_ptr<database_connection> connection;
            sqlite3 *db;
            if(!this->currentTransaction){
                connection = std::make_shared<database_connection>(this->filename);
                db = connection->get_db();
            }else{
                db = this->currentTransaction->get_db();
            }
            return impl.dump(o, db);
        }
        
        /**
         *  This is REPLACE (INSERT OR REPLACE) function.
         *  Also if you need to insert value with knows id you should
         *  also you this function instead of insert cause inserts ignores
         *  id and creates own one.
         */
        template<class O>
        void replace(const O &o) {
            this->assert_mapped_type<O>();
            
            std::shared_ptr<database_connection> connection;
            sqlite3 *db;
            if(!this->currentTransaction){
                connection = std::make_shared<database_connection>(this->filename);
                db = connection->get_db();
            }else{
                db = this->currentTransaction->get_db();
            }
            auto &impl = get_impl<O>();
            std::stringstream ss;
            ss << "REPLACE INTO " << impl.table.name << " (";
            auto columnNames = impl.table.column_names();
            auto columnNamesCount = columnNames.size();
            for(size_t i = 0; i < columnNamesCount; ++i) {
                ss << "\"" << columnNames[i] << "\"";
                if(i < columnNamesCount - 1) {
                    ss << ", ";
                }else{
                    ss << ") ";
                }
            }
            ss << "VALUES(";
            for(size_t i = 0; i < columnNamesCount; ++i) {
                ss << "?";
                if(i < columnNamesCount - 1) {
                    ss << ", ";
                }else{
                    ss << ")";
                }
            }
            auto query = ss.str();
            sqlite3_stmt *stmt;
            if (sqlite3_prepare_v2(db, query.c_str(), -1, &stmt, nullptr) == SQLITE_OK) {
                statement_finalizer finalizer{stmt};
                auto index = 1;
                impl.table.for_each_column([&o, &index, &stmt] (auto c) {
                    auto &value = o.*c.member_pointer;
                    statement_binder<typename decltype(c)::field_type>().bind(stmt, index++, value);
                });
                if (sqlite3_step(stmt) == SQLITE_DONE) {
                    //..
                }else{
                    auto msg = sqlite3_errmsg(db);
                    throw std::runtime_error(msg);
                }
            }else {
                auto msg = sqlite3_errmsg(db);
                throw std::runtime_error(msg);
            }
        }
        
        /**
         *  Insert routine. Inserts object with all non primary key fields in passed object. Id of passed
         *  object doesn't matter.
         *  @return id of just created object.
         */
        template<class O>
        int insert(const O &o) {
            this->assert_mapped_type<O>();
            
            std::shared_ptr<database_connection> connection;
            sqlite3 *db;
            if(!this->currentTransaction){
                connection = std::make_shared<database_connection>(this->filename);
                db = connection->get_db();
            }else{
                db = this->currentTransaction->get_db();
            }
            auto &impl = get_impl<O>();
            int res = 0;
            std::stringstream ss;
            ss << "INSERT INTO " << impl.table.name << " (";
            std::vector<std::string> columnNames;
            impl.table.for_each_column([&] (auto c) {
                if(!c.template has<constraints::primary_key_t>()) {
                    columnNames.emplace_back(c.name);
                }
            });
            
            auto columnNamesCount = columnNames.size();
            for(size_t i = 0; i < columnNamesCount; ++i) {
                ss << "\"" << columnNames[i] << "\"";
                if(i < columnNamesCount - 1) {
                    ss << ", ";
                }else{
                    ss << ") ";
                }
            }
            ss << "VALUES(";
            for(size_t i = 0; i < columnNamesCount; ++i) {
                ss << "?";
                if(i < columnNamesCount - 1) {
                    ss << ", ";
                }else{
                    ss << ")";
                }
            }
            auto query = ss.str();
            sqlite3_stmt *stmt;
            if (sqlite3_prepare_v2(db, query.c_str(), -1, &stmt, nullptr) == SQLITE_OK) {
                statement_finalizer finalizer{stmt};
                auto index = 1;
                impl.table.for_each_column([&o, &index, &stmt] (auto c) {
                    if(!c.template has<constraints::primary_key_t>()){
                        auto &value = o.*c.member_pointer;
                        statement_binder<typename decltype(c)::field_type>().bind(stmt, index++, value);
                    }
                });
                if (sqlite3_step(stmt) == SQLITE_DONE) {
                    res = int(sqlite3_last_insert_rowid(db));
                }else{
                    auto msg = sqlite3_errmsg(db);
                    throw std::runtime_error(msg);
                }
            }else {
                auto msg = sqlite3_errmsg(db);
                throw std::runtime_error(msg);
            }
            return res;
        }
        
        /**
         *  Drops table with given name.
         */
        void drop_table(const std::string &tableName) {
            std::shared_ptr<database_connection> connection;
            sqlite3 *db;
            if(!this->currentTransaction){
                connection = std::make_shared<database_connection>(this->filename);
                db = connection->get_db();
            }else{
                db = this->currentTransaction->get_db();
            }
            impl.drop_table(tableName, db);
        }
        
        /**
         *  sqlite3_changes function.
         */
        int changes() {
            std::shared_ptr<database_connection> connection;
            sqlite3 *db;
            if(!this->currentTransaction){
                connection = std::make_shared<database_connection>(this->filename);
                db = connection->get_db();
            }else{
                db = this->currentTransaction->get_db();
            }
            return sqlite3_changes(db);
        }
        
        /**
         *  sqlite3_total_changes function.
         */
        int total_changes() {
            std::shared_ptr<database_connection> connection;
            sqlite3 *db;
            if(!this->currentTransaction){
                connection = std::make_shared<database_connection>(this->filename);
                db = connection->get_db();
            }else{
                db = this->currentTransaction->get_db();
            }
            return sqlite3_total_changes(db);
        }
        
        int64 last_insert_rowid() {
            std::shared_ptr<database_connection> connection;
            sqlite3 *db;
            if(!this->currentTransaction){
                connection = std::make_shared<database_connection>(this->filename);
                db = connection->get_db();
            }else{
                db = this->currentTransaction->get_db();
            }
            return sqlite3_last_insert_rowid(db);
        }
        
        /**
         *  Returns libsqltie3 lib version, not sqlite_orm
         */
        std::string libversion() {
            return sqlite3_libversion();
        }
        
        /**
         *  This is a cute function used to replace migration up/down functionality.
         *  It performs check storage schema with actual db schema and:
         *  * if there are excess tables exist in db they are ignored (not dropped)
         *  * every table from storage is compared with it's db analog and 
         *      * if table doesn't exist it is created
         *      * if table exists its colums are being compared with table_info from db and
         *          * if there are columns in db that do not exist in storage (excess) table will be dropped and recreated
         *          * if there are columns in storage that are not exist in db they will be added using `ALTER TABLE ... ADD COLUMN ...' command
         *          * if there is any column existing in both db and storage but differs by any of properties (type, pk, notnull, dflt_value) table will be dropped and recreated
         *  Be aware that `sync_schema` doesn't guarantee that data will not be dropped. It guarantees only that it will make db schema the same
         *  as you specified in `make_storage` function call. A good point is that if you have no db file at all it will be created and 
         *  all tables also will be created with exact tables and columns you specified in `make_storage`, `make_table` and `make_column` call.
         *  The best practice is to call this function right after storage creation.
         *  @param preserve affects on function behaviour in case it is needed to remove a column. If it is `false` so table will be dropped 
         *  if there is column to remove, if `true` -  table is copies into another table, dropped and copied table is renamed with source table name.
         */
        std::map<std::string, sync_schema_result> sync_schema(bool preserve = false) {
            std::shared_ptr<database_connection> connection;
            sqlite3 *db;
            if(!this->currentTransaction){
                connection = std::make_shared<database_connection>(this->filename);
                db = connection->get_db();
            }else{
                db = this->currentTransaction->get_db();
            }
            return this->impl.sync_schema(db, preserve);
        }
        
        bool transaction(std::function<bool()> f) {
            this->begin_transaction();
            auto db = this->currentTransaction->get_db();
            auto shouldCommit = f();
            if(shouldCommit){
                impl.commit(db);
            }else{
                impl.rollback(db);
            }
            if(!inMemory){
                this->currentTransaction = nullptr;
            }
            return shouldCommit;
        }
        
        void begin_transaction() {
            if(!inMemory){
                if(this->currentTransaction) throw std::runtime_error("cannot start a transaction within a transaction");
                this->currentTransaction = std::make_shared<database_connection>(this->filename);
            }
            auto db = this->currentTransaction->get_db();
            impl.begin_transaction(db);
        }
        
        void commit() {
            if(!inMemory){
                if(!this->currentTransaction) throw std::runtime_error("cannot commit - no transaction is active");
            }
            auto db = this->currentTransaction->get_db();
            impl.commit(db);
            if(!inMemory){
                this->currentTransaction = nullptr;
            }
        }
        
        void rollback() {
            if(!inMemory){
                if(!this->currentTransaction) throw std::runtime_error("cannot rollback - no transaction is active");
            }
            auto db = this->currentTransaction->get_db();
            impl.rollback(db);
            if(!inMemory){
                this->currentTransaction = nullptr;
            }
        }
        
        std::string current_timestamp() {
            std::shared_ptr<database_connection> connection;
            sqlite3 *db;
            if(!this->currentTransaction){
                connection = std::make_shared<database_connection>(this->filename);
                db = connection->get_db();
            }else{
                db = this->currentTransaction->get_db();
            }
            return impl.current_timestamp(db);
        }
        
        int user_version() {
            std::shared_ptr<database_connection> connection;
            sqlite3 *db;
            if(!this->currentTransaction){
                connection = std::make_shared<database_connection>(this->filename);
                db = connection->get_db();
            }else{
                db = this->currentTransaction->get_db();
            }
            std::string query = "PRAGMA user_version";
            int res = -1;
            auto rc = sqlite3_exec(db,
                                   query.c_str(),
                                   [](void *data, int argc, char **argv,char **) -> int {
                                       auto &res = *(int*)data;
                                       if(argc){
                                           res = row_extrator<int>().extract(argv[0]);
                                       }
                                       return 0;
                                   }, &res, nullptr);
            if(rc != SQLITE_OK) {
                auto msg = sqlite3_errmsg(db);
                throw std::runtime_error(msg);
            }
            return res;
        }
        
        void user_version(int value) {
            std::shared_ptr<database_connection> connection;
            sqlite3 *db;
            if(!this->currentTransaction){
                connection = std::make_shared<database_connection>(this->filename);
                db = connection->get_db();
            }else{
                db = this->currentTransaction->get_db();
            }
            std::stringstream ss;
            ss << "PRAGMA user_version = " << value;
            auto query = ss.str();
            auto rc = sqlite3_exec(db, query.c_str(), nullptr, nullptr, nullptr);
            if(rc != SQLITE_OK) {
                auto msg = sqlite3_errmsg(db);
                throw std::runtime_error(msg);
            }
        }
        
        bool table_exists(const std::string &tableName) {
            std::shared_ptr<database_connection> connection;
            sqlite3 *db;
            if(!this->currentTransaction){
                connection = std::make_shared<database_connection>(this->filename);
                db = connection->get_db();
            }else{
                db = this->currentTransaction->get_db();
            }
            return this->impl.table_exists(tableName, db);
        }

        
    protected:
        std::string filename;
        impl_type impl;
        std::shared_ptr<database_connection> currentTransaction;
        const bool inMemory;
    };
    
    template<class ...Ts>
    storage_t<Ts...> make_storage(const std::string &filename, Ts ...tables) {
        return {filename, storage_impl<Ts...>(tables...)};
    }
    
}

#endif /* sqlite_orm_h */<|MERGE_RESOLUTION|>--- conflicted
+++ resolved
@@ -2738,10 +2738,9 @@
                 //  this vector will contain pointers to columns that gotta be added..
                 std::vector<table_info*> columnsToAdd;
                 
-<<<<<<< HEAD
-                if(areTableAndStorageColumnsDataTypesNotEq(columnsToAdd, 
+                if(are_table_and_storage_columns_data_types_not_eq(columnsToAdd, 
                 storageTableInfo, dbTableInfo)) gottaCreateTable = true;
-=======
+
 //                auto storageTableInfoCount = int(storageTableInfo.size());
                 for(size_t storageColumnInfoIndex = 0; storageColumnInfoIndex < storageTableInfo.size(); ++storageColumnInfoIndex) {
                     
@@ -2777,7 +2776,7 @@
                         columnsToAdd.push_back(&storageColumnInfo);
                     }
                 }
->>>>>>> b88bec72
+
                 if(!gottaCreateTable){  //  if all storage columns are equal to actual db columns but there are excess columns at the db..
                     if(dbTableInfo.size() > 0){
                         if(!preserve){
@@ -2822,7 +2821,7 @@
             return r;
         }
 
-        bool areTableAndStorageColumnsDataTypesNotEq(std::vector<table_info*>& columnsToAdd, 
+        bool are_table_and_storage_columns_data_types_not_eq(std::vector<table_info*>& columnsToAdd, 
                 std::vector<table_info>& storageTableInfo,
                 std::vector<table_info>& dbTableInfo)
         {
