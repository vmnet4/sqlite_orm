#pragma once

#include <type_traits>  //  std::true_type, std::false_type, std::declval

namespace sqlite_orm {

    namespace internal {

        /*
         * This is because of bug in MSVC, for more information, please visit
         * https://stackoverflow.com/questions/34672441/stdis-base-of-for-template-classes/34672753#34672753
         */
#if defined(_MSC_VER)
        template<template<typename...> class Base, typename Derived>
        struct is_base_of_template_impl {
            template<typename... Ts>
            static constexpr std::true_type test(const Base<Ts...> *);

            static constexpr std::false_type test(...);
<<<<<<< HEAD
            
=======

>>>>>>> 3e2fa3e6
            using type = decltype(test(std::declval<Derived *>()));
        };

        template<typename Derived, template<typename...> class Base>
        using is_base_of_template = typename is_base_of_template_impl<Base, Derived>::type;

#else
<<<<<<< HEAD
        template <template <typename...> class C, typename...Ts>
        std::true_type is_base_of_template_impl(const C<Ts...> *);
        
        template <template <typename...> class C>
        std::false_type is_base_of_template_impl(...);
        
        template <typename T, template <typename...> class C>
        using is_base_of_template = decltype(is_base_of_template_impl<C>(std::declval<T *>()));
        
=======
        template<template<typename...> class C, typename... Ts>
        std::true_type is_base_of_template_impl(const C<Ts...> *);

        template<template<typename...> class C>
        std::false_type is_base_of_template_impl(...);

        template<typename T, template<typename...> class C>
        using is_base_of_template = decltype(is_base_of_template_impl<C>(std::declval<T *>()));

>>>>>>> 3e2fa3e6
#endif
    }
}<|MERGE_RESOLUTION|>--- conflicted
+++ resolved
@@ -17,11 +17,7 @@
             static constexpr std::true_type test(const Base<Ts...> *);
 
             static constexpr std::false_type test(...);
-<<<<<<< HEAD
             
-=======
-
->>>>>>> 3e2fa3e6
             using type = decltype(test(std::declval<Derived *>()));
         };
 
@@ -29,7 +25,6 @@
         using is_base_of_template = typename is_base_of_template_impl<Base, Derived>::type;
 
 #else
-<<<<<<< HEAD
         template <template <typename...> class C, typename...Ts>
         std::true_type is_base_of_template_impl(const C<Ts...> *);
         
@@ -38,18 +33,6 @@
         
         template <typename T, template <typename...> class C>
         using is_base_of_template = decltype(is_base_of_template_impl<C>(std::declval<T *>()));
-        
-=======
-        template<template<typename...> class C, typename... Ts>
-        std::true_type is_base_of_template_impl(const C<Ts...> *);
-
-        template<template<typename...> class C>
-        std::false_type is_base_of_template_impl(...);
-
-        template<typename T, template<typename...> class C>
-        using is_base_of_template = decltype(is_base_of_template_impl<C>(std::declval<T *>()));
-
->>>>>>> 3e2fa3e6
 #endif
     }
 }